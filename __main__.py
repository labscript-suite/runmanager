#####################################################################
#                                                                   #
# __main__.py                                                       #
#                                                                   #
# Copyright 2013, Monash University                                 #
#                                                                   #
# This file is part of the program runmanager, in the labscript     #
# suite (see http://labscriptsuite.org), and is licensed under the  #
# Simplified BSD License. See the license.txt file in the root of   #
# the project for the full license.                                 #
#                                                                   #
#####################################################################
from __future__ import division, unicode_literals, print_function, absolute_import
from labscript_utils import PY2
if PY2:
    str = unicode
    import Queue as queue
else:
    import queue

import os
import sys
import errno
import labscript_utils.excepthook

try:
    from labscript_utils import check_version
except ImportError:
    raise ImportError('Require labscript_utils > 2.1.0')

check_version('labscript_utils', '2.10.0', '3')
# Splash screen
from labscript_utils.splash import Splash
splash = Splash(os.path.join(os.path.dirname(__file__), 'runmanager.svg'))
splash.show()

splash.update_text('importing standard library modules')
import time
import contextlib
import subprocess
import threading
import socket
import ast
import pprint

splash.update_text('importing matplotlib')
# Evaluation of globals happens in a thread with the pylab module imported.
# Although we don't care about plotting, importing pylab makes Qt calls. We
# can't have that from a non main thread, so we'll just disable matplotlib's
# GUI integration:
import matplotlib
matplotlib.use('Agg')

import signal
# Quit on ctrl-c
signal.signal(signal.SIGINT, signal.SIG_DFL)

splash.update_text('importing Qt')
check_version('qtutils', '2.2.2', '3.0.0')

splash.update_text('importing pandas')
check_version('pandas', '0.13', '2')

from qtutils.qt import QtCore, QtGui, QtWidgets
from qtutils.qt.QtCore import pyqtSignal as Signal

from zmq import ZMQError

splash.update_text('importing labscript suite modules')
check_version('labscript_utils', '2.11.0', '3')
from labscript_utils.ls_zprocess import zmq_get, ProcessTree
from labscript_utils.labconfig import LabConfig, config_prefix
from labscript_utils.setup_logging import setup_logging
import labscript_utils.shared_drive as shared_drive
from zprocess import raise_exception_in_thread
import runmanager

from qtutils import inmain, inmain_decorator, UiLoader, inthread, DisconnectContextManager
<<<<<<< HEAD
from qtutils.outputbox import OutputBox, FONT_SIZE as UBUNTU_FONT_SIZE
=======
from labscript_utils.qtwidgets.outputbox import OutputBox
>>>>>>> 6ca89172
import qtutils.icons

# Set working directory to runmanager folder, resolving symlinks
runmanager_dir = os.path.dirname(os.path.realpath(__file__))
os.chdir(runmanager_dir)

process_tree = ProcessTree.instance()

# Set a meaningful name for zprocess.locking's client id:
process_tree.zlock_client.set_process_name('runmanager')


def log_if_global(g, g_list, message):
    """logs a message if the global name "g" is in "g_list"
    
    useful if you want to print out a message inside a loop over globals,
    but only for a particular global (or set of globals).
    
    If g_list is empty, then it will use the hardcoded list below
    (useful if you want to change the behaviour globally)    
    """
    if not isinstance(g_list, list):
        g_list = [g_list]
        
    if not g_list:
        g_list = [] # add global options here
    
    if g in g_list:
        logger.info(message)

    
def composite_colors(r0, g0, b0, a0, r1, g1, b1, a1):
    """composite a second colour over a first with given alpha values and return the
    result"""
    a0 /= 255
    a1 /= 255
    a = a0 + a1 - a0 * a1
    r = (a1 * r1 + (1 - a1) * a0 * r0) / a
    g = (a1 * g1 + (1 - a1) * a0 * g0) / a
    b = (a1 * b1 + (1 - a1) * a0 * b0) / a
    return [int(round(x)) for x in (r, g, b, 255 * a)]


def set_win_appusermodel(window_id):
    from labscript_utils.winshell import set_appusermodel, appids, app_descriptions
    icon_path = os.path.abspath('runmanager.ico')
    executable = sys.executable.lower()
    if not executable.endswith('w.exe'):
        executable = executable.replace('.exe', 'w.exe')
    relaunch_command = executable + ' ' + os.path.abspath(__file__.replace('.pyc', '.py'))
    relaunch_display_name = app_descriptions['runmanager']
    set_appusermodel(window_id, appids['runmanager'], icon_path, relaunch_command, relaunch_display_name)


@inmain_decorator()
def error_dialog(message):
    QtWidgets.QMessageBox.warning(app.ui, 'runmanager', message)


@inmain_decorator()
def question_dialog(message):
    reply = QtWidgets.QMessageBox.question(app.ui, 'runmanager', message,
                                       QtWidgets.QMessageBox.Yes | QtWidgets.QMessageBox.No)
    return (reply == QtWidgets.QMessageBox.Yes)


@contextlib.contextmanager
def nested(*contextmanagers):
    if contextmanagers:
        with contextmanagers[0]:
            with nested(*contextmanagers[1:]):
                yield
    else:
        yield


def scroll_view_to_row_if_current(view, item):
    """Checks to see if the item is in the row of the current item. If it is, scrolls
    the treeview/tableview vertically to ensure that row is visible. This is done by
    recording the horizontal scroll position, then using view.scrollTo(), and then
    restoring the horizontal position"""
    horizontal_scrollbar = view.horizontalScrollBar()
    existing_horizontal_position = horizontal_scrollbar.value()
    index = item.index()
    current_row = view.currentIndex().row()
    if index.row() == current_row:
        view.scrollTo(index)
        horizontal_scrollbar.setValue(existing_horizontal_position)


class FingerTabBarWidget(QtWidgets.QTabBar):

    """A TabBar with the tabs on the left and the text horizontal. Credit to
    @LegoStormtroopr, https://gist.github.com/LegoStormtroopr/5075267. We will
    promote the TabBar from the ui file to one of these."""

    def __init__(self, parent=None, minwidth=180, minheight=30, **kwargs):
        QtWidgets.QTabBar.__init__(self, parent, **kwargs)
        self.minwidth = minwidth
        self.minheight = minheight
        self.iconPosition = kwargs.pop('iconPosition', QtWidgets.QTabWidget.West)
        self._movable = None
        self.tab_movable = {}
        self.paint_clip = None

    def setMovable(self, movable, index=None):
        """Set tabs movable on an individual basis, or set for all tabs if no
        index specified"""
        if index is None:
            self._movable = movable
            self.tab_movable = {}
            QtWidgets.QTabBar.setMovable(self, movable)
        else:
            self.tab_movable[int(index)] = bool(movable)

    def isMovable(self, index=None):
        if index is None:
            if self._movable is None:
                self._movable = QtWidgets.QTabBar.isMovable(self)
            return self._movable
        return self.tab_movable.get(index, self._movable)

    def indexAtPos(self, point):
        for index in range(self.count()):
            if self.tabRect(index).contains(point):
                return index

    def mousePressEvent(self, event):
        index = self.indexAtPos(event.pos())
        if not self.tab_movable.get(index, self.isMovable()):
            QtWidgets.QTabBar.setMovable(self, False)  # disable dragging until they release the mouse
        return QtWidgets.QTabBar.mousePressEvent(self, event)

    def mouseReleaseEvent(self, event):
        if self.isMovable():
            # Restore this in case it was temporarily disabled by mousePressEvent
            QtWidgets.QTabBar.setMovable(self, True)
        return QtWidgets.QTabBar.mouseReleaseEvent(self, event)

    def tabLayoutChange(self):
        total_height = 0
        for index in range(self.count()):
            tabRect = self.tabRect(index)
            total_height += tabRect.height()
        if total_height > self.parent().height():
            # Don't paint over the top of the scroll buttons:
            scroll_buttons_area_height = 2*max(self.style().pixelMetric(QtWidgets.QStyle.PM_TabBarScrollButtonWidth),
                                               qapplication.globalStrut().width())
            self.paint_clip = self.width(), self.parent().height() - scroll_buttons_area_height
        else:
            self.paint_clip = None

    def paintEvent(self, event):
        painter = QtWidgets.QStylePainter(self)
        if self.paint_clip is not None:
            painter.setClipRect(0, 0, *self.paint_clip)

        option = QtWidgets.QStyleOptionTab()
        for index in range(self.count()):
            tabRect = self.tabRect(index)
            self.initStyleOption(option, index)
            painter.drawControl(QtWidgets.QStyle.CE_TabBarTabShape, option)
            if not self.tabIcon(index).isNull():
                icon = self.tabIcon(index).pixmap(self.iconSize())
                alignment = QtCore.Qt.AlignLeft | QtCore.Qt.AlignVCenter
                tabRect.moveLeft(10)
                painter.drawItemPixmap(tabRect, alignment, icon)
                tabRect.moveLeft(self.iconSize().width() + 15)
            else:
                tabRect.moveLeft(10)
            painter.drawText(tabRect, QtCore.Qt.AlignVCenter, self.tabText(index))
        if self.paint_clip is not None:
            x_clip, y_clip = self.paint_clip
            painter.setClipping(False)
            palette = self.palette()
            mid_color = palette.color(QtGui.QPalette.Mid)
            painter.setPen(mid_color)
            painter.drawLine(0, y_clip, x_clip, y_clip)
        painter.end()


    def tabSizeHint(self, index):
        fontmetrics = QtGui.QFontMetrics(self.font())
        text_width = fontmetrics.width(self.tabText(index))
        text_height = fontmetrics.height()
        height = text_height + 15
        height = max(self.minheight, height)
        width = text_width + 15

        button = self.tabButton(index, QtWidgets.QTabBar.RightSide)
        if button is not None:
            height = max(height, button.height() + 7)
            # Same amount of space around the button horizontally as it has vertically:
            width += button.width() + height - button.height()
        width = max(self.minwidth, width)
        return QtCore.QSize(width, height)

    def setTabButton(self, index, geometry, button):
        if not isinstance(button, TabToolButton):
            raise TypeError('Not a TabToolButton, won\'t paint correctly. Use a TabToolButton')
        result = QtWidgets.QTabBar.setTabButton(self, index, geometry, button)
        button.move(*button.get_correct_position())
        return result


class TabToolButton(QtWidgets.QToolButton):
    def __init__(self, *args, **kwargs):
        QtWidgets.QToolButton.__init__(self, *args, **kwargs)
        self.setFocusPolicy(QtCore.Qt.NoFocus)

    def paintEvent(self, event):
        painter = QtWidgets.QStylePainter(self)
        paint_clip = self.parent().paint_clip
        if paint_clip is not None:
            point = QtCore.QPoint(*paint_clip)
            global_point = self.parent().mapToGlobal(point)
            local_point = self.mapFromGlobal(global_point)
            painter.setClipRect(0, 0, local_point.x(), local_point.y())
        option = QtWidgets.QStyleOptionToolButton()
        self.initStyleOption(option)
        painter.drawComplexControl(QtWidgets.QStyle.CC_ToolButton, option)

    def get_correct_position(self):
        parent = self.parent()
        for index in range(parent.count()):
            if parent.tabButton(index, QtWidgets.QTabBar.RightSide) is self:
                break
        else:
            raise LookupError('Tab not found')
        tabRect = parent.tabRect(index)
        tab_x, tab_y, tab_width, tab_height = tabRect.x(), tabRect.y(), tabRect.width(), tabRect.height()
        size = self.sizeHint()
        width = size.width()
        height = size.height()
        padding = int((tab_height - height) / 2)
        correct_x = tab_x + tab_width - width - padding
        correct_y = tab_y + padding
        return correct_x, correct_y

    def moveEvent(self, event):
        try:
            correct_x, correct_y = self.get_correct_position()
        except LookupError:
            return # Things aren't initialised yet
        if self.x() != correct_x or self.y() != correct_y:
            # Move back! I shall not be moved!
            self.move(correct_x, correct_y)
        return QtWidgets.QToolButton.moveEvent(self, event)


class FingerTabWidget(QtWidgets.QTabWidget):

    """A QTabWidget equivalent which uses our FingerTabBarWidget"""

    def __init__(self, parent, *args):
        QtWidgets.QTabWidget.__init__(self, parent, *args)
        self.setTabBar(FingerTabBarWidget(self))

    def addTab(self, *args, **kwargs):
        closeable = kwargs.pop('closable', False)
        index = QtWidgets.QTabWidget.addTab(self, *args, **kwargs)
        self.setTabClosable(index, closeable)
        return index

    def setTabClosable(self, index, closable):
        right_button = self.tabBar().tabButton(index, QtWidgets.QTabBar.RightSide)
        if closable:
            if not right_button:
                # Make one:
                close_button = TabToolButton(self.parent())
                close_button.setIcon(QtGui.QIcon(':/qtutils/fugue/cross'))
                self.tabBar().setTabButton(index, QtWidgets.QTabBar.RightSide, close_button)
                close_button.clicked.connect(lambda: self._on_close_button_clicked(close_button))
        else:
            if right_button:
                # Get rid of it:
                self.tabBar().setTabButton(index, QtWidgets.QTabBar.RightSide, None)

    def _on_close_button_clicked(self, button):
        for index in range(self.tabBar().count()):
            if self.tabBar().tabButton(index, QtWidgets.QTabBar.RightSide) is button:
                self.tabCloseRequested.emit(index)
                break


class ItemView(object):
    """Mixin for QTableView and QTreeView that emits a custom signal leftClicked(index)
    after a left click on a valid index, and doubleLeftClicked(index) (in addition) on
    double click. Also has modified tab and arrow key behaviour and custom selection
    highlighting."""
    leftClicked = Signal(QtCore.QModelIndex)
    doubleLeftClicked = Signal(QtCore.QModelIndex)

    COLOR_HIGHLIGHT = "#40308CC6" # Semitransparent blue

    def __init__(self, *args):
        super(ItemView, self).__init__(*args)
        self._pressed_index = None
        self._double_click = False
        self.setAutoScroll(False)
        p = self.palette()
        for group in [QtGui.QPalette.Active, QtGui.QPalette.Inactive]:
            p.setColor(
                group,
                QtGui.QPalette.Highlight,
                QtGui.QColor(self.COLOR_HIGHLIGHT))
            p.setColor(
                group,
                QtGui.QPalette.HighlightedText,
                p.color(QtGui.QPalette.Active, QtGui.QPalette.Foreground)
            )
        self.setPalette(p)

    def mousePressEvent(self, event):
        result = super(ItemView, self).mousePressEvent(event)
        index = self.indexAt(event.pos())
        if event.button() == QtCore.Qt.LeftButton and index.isValid():
            self._pressed_index = self.indexAt(event.pos())
        return result

    def leaveEvent(self, event):
        result = super(ItemView, self).leaveEvent(event)
        self._pressed_index = None
        self._double_click = False
        return result

    def mouseDoubleClickEvent(self, event):
        # Ensure our left click event occurs regardless of whether it is the
        # second click in a double click or not
        result = super(ItemView, self).mouseDoubleClickEvent(event)
        index = self.indexAt(event.pos())
        if event.button() == QtCore.Qt.LeftButton and index.isValid():
            self._pressed_index = self.indexAt(event.pos())
            self._double_click = True
        return result

    def mouseReleaseEvent(self, event):
        result = super(ItemView, self).mouseReleaseEvent(event)
        index = self.indexAt(event.pos())
        if event.button() == QtCore.Qt.LeftButton and index.isValid() and index == self._pressed_index:
            self.leftClicked.emit(index)
            if self._double_click:
                self.doubleLeftClicked.emit(index)
        self._pressed_index = None
        self._double_click = False
        return result

    def keyPressEvent(self, event):
        if event.key() in [QtCore.Qt.Key_Space, QtCore.Qt.Key_Enter, QtCore.Qt.Key_Return]:
            item = self.model().itemFromIndex(self.currentIndex())
            if item.isEditable():
                # Space/enter edits editable items:
                self.edit(self.currentIndex())
            else:
                # Space/enter on non-editable items simulates a left click:
                self.leftClicked.emit(self.currentIndex())
        return super(ItemView, self).keyPressEvent(event)

    def moveCursor(self, cursor_action, keyboard_modifiers):
        current_index = self.currentIndex()
        current_row, current_column = current_index.row(), current_index.column()
        if cursor_action == QtWidgets.QAbstractItemView.MoveUp:
            return current_index.sibling(current_row - 1, current_column)
        elif cursor_action == QtWidgets.QAbstractItemView.MoveDown:
            return current_index.sibling(current_row + 1, current_column)
        elif cursor_action == QtWidgets.QAbstractItemView.MoveLeft:
            return current_index.sibling(current_row, current_column - 1)
        elif cursor_action == QtWidgets.QAbstractItemView.MoveRight:
            return current_index.sibling(current_row, current_column + 1)
        elif cursor_action == QtWidgets.QAbstractItemView.MovePrevious:
            return current_index.sibling(current_row, current_column - 1)
        elif cursor_action == QtWidgets.QAbstractItemView.MoveNext:
            return current_index.sibling(current_row, current_column + 1)
        else:
            return super(ItemView, self).moveCursor(cursor_action, keyboard_modifiers)


class TreeView(ItemView, QtWidgets.QTreeView):
    """Treeview version of our customised ItemView"""
    def __init__(self, parent=None):
        super(TreeView, self).__init__(parent)
        # Set columns to their minimum size, disabling resizing. Caller may still
        # configure a specific section to stretch:
        self.header().setSectionResizeMode(
            QtWidgets.QHeaderView.ResizeToContents
        )
        self.setItemDelegate(ItemDelegate(self))


class TableView(ItemView, QtWidgets.QTableView):
    """TableView version of our customised ItemView"""
    def __init__(self, parent=None):
        super(TableView, self).__init__(parent)
        # Set rows and columns to the minimum size, disabling interactive resizing.
        # Caller may still configure a specific column to stretch:
        self.verticalHeader().setSectionResizeMode(
            QtWidgets.QHeaderView.ResizeToContents
        )
        self.horizontalHeader().setSectionResizeMode(
            QtWidgets.QHeaderView.ResizeToContents
        )
        self.horizontalHeader().sectionResized.connect(self.on_column_resized)
        self.setItemDelegate(ItemDelegate(self))
        self.verticalHeader().hide()
        self.setShowGrid(False)
        self.horizontalHeader().setHighlightSections(False)

    def on_column_resized(self, col):
        for row in range(self.model().rowCount()):
            self.resizeRowToContents(row)


class AlternatingColorModel(QtGui.QStandardItemModel):

    def __init__(self, view):
        QtGui.QStandardItemModel.__init__(self)
        # How much darker in each channel is the alternate base color compared
        # to the base color?
        self.view = view
        palette = view.palette()
        self.normal_color = palette.color(QtGui.QPalette.Base)
        self.alternate_color = palette.color(QtGui.QPalette.AlternateBase)
        r, g, b, a = self.normal_color.getRgb()
        alt_r, alt_g, alt_b, alt_a = self.alternate_color.getRgb()
        self.delta_r = alt_r - r
        self.delta_g = alt_g - g
        self.delta_b = alt_b - b
        self.delta_a = alt_a - a

        # A cache, store brushes so we don't have to recalculate them. Is faster.
        self.bg_brushes = {}

    def get_bgbrush(self, normal_brush, alternate, selected):
        """Get cell colour as a function of its ordinary colour, whether it is on an odd
        row, and whether it is selected."""
        normal_rgb = normal_brush.color().getRgb() if normal_brush is not None else None
        try:
            return self.bg_brushes[normal_rgb, alternate, selected]
        except KeyError:
            pass
        # Get the colour of the cell with alternate row shading:
        if normal_rgb is None:
            # No colour has been set. Use palette colours:
            if alternate:
                bg_color = self.alternate_color
            else:
                bg_color = self.normal_color
        else:
            bg_color = normal_brush.color()
            if alternate:
                # Modify alternate rows:
                r, g, b, a = normal_rgb
                alt_r = min(max(r + self.delta_r, 0), 255)
                alt_g = min(max(g + self.delta_g, 0), 255)
                alt_b = min(max(b + self.delta_b, 0), 255)
                alt_a = min(max(a + self.delta_a, 0), 255)
                bg_color = QtGui.QColor(alt_r, alt_g, alt_b, alt_a)

        # If parent is a TableView, we handle selection highlighting as part of the
        # background colours:
        if selected and isinstance(self.view, QtWidgets.QTableView):
            # Overlay highlight colour:
            r_s, g_s, b_s, a_s = QtGui.QColor(ItemView.COLOR_HIGHLIGHT).getRgb()
            r_0, g_0, b_0, a_0 = bg_color.getRgb()
            rgb = composite_colors(r_0, g_0, b_0, a_0, r_s, g_s, b_s, a_s)
            bg_color = QtGui.QColor(*rgb)

        brush = QtGui.QBrush(bg_color)
        self.bg_brushes[normal_rgb, alternate, selected] = brush
        return brush

    def data(self, index, role):
        """When background color data is being requested, returns modified colours for
        every second row, according to the palette of the view. This has the effect of
        making the alternate colours visible even when custom colors have been set - the
        same shading will be applied to the custom colours. Only really looks sensible
        when the normal and alternate colors are similar. Also applies selection
        highlight colour (using ItemView.COLOR_HIGHLIGHT), similarly with alternate-row
        shading, for the case of a QTableView."""
        if role == QtCore.Qt.BackgroundRole:
            normal_brush = QtGui.QStandardItemModel.data(self, index, QtCore.Qt.BackgroundRole)
            selected = index in self.view.selectedIndexes()
            alternate = index.row() % 2
            return self.get_bgbrush(normal_brush, alternate, selected)
        return QtGui.QStandardItemModel.data(self, index, role)


class Editor(QtWidgets.QTextEdit):
    """Popup editor with word wrapping and automatic resizing."""
    def __init__(self, parent):
        QtWidgets.QTextEdit.__init__(self, parent)
        self.setWordWrapMode(QtGui.QTextOption.WordWrap)
        self.setAcceptRichText(False)
        self.setVerticalScrollBarPolicy(QtCore.Qt.ScrollBarAlwaysOff)
        self.setHorizontalScrollBarPolicy(QtCore.Qt.ScrollBarAlwaysOff)
        self.textChanged.connect(self.update_size)
        self.initial_height = None

    def update_size(self):
        if self.initial_height is not None:
            # Temporarily shrink back to the initial height, just so that the document
            # size below returns the preferred size rather than the current size.
            # QTextDocument doesn't have a sizeHint of minimumSizeHint method, so this
            # is the best we can do to get its minimum size.
            self.setFixedHeight(self.initial_height)
        preferred_height = self.document().size().toSize().height()
        # Do not shrink smaller than the initial height:
        if self.initial_height is not None and preferred_height >= self.initial_height:
            self.setFixedHeight(preferred_height)

    def resizeEvent(self, event):
        result = QtWidgets.QTextEdit.resizeEvent(self, event)
        # Record the initial height after it is first set:
        if self.initial_height is None:
            self.initial_height = self.height()
        return result
        


class ItemDelegate(QtWidgets.QStyledItemDelegate):

    """An item delegate with a larger row height and column width, faint grey vertical
    lines between columns, and a custom editor for handling multi-line data"""
    EXTRA_ROW_HEIGHT = 7
    EXTRA_COL_WIDTH = 20

    def __init__(self, *args, **kwargs):
        QtWidgets.QStyledItemDelegate.__init__(self, *args, **kwargs)
        self._pen = QtGui.QPen()
        self._pen.setWidth(1)
        self._pen.setColor(QtGui.QColor.fromRgb(128, 128, 128, 64))

    def sizeHint(self, *args):
        size = QtWidgets.QStyledItemDelegate.sizeHint(self, *args)
        return QtCore.QSize(
            size.width() + self.EXTRA_COL_WIDTH,
            # 19 pixels is the row size when there is an icon visible, so we better not
            # be smaller than that otherwise there is flickering when icons appear and
            # disappear
            max(size.height(), 19) + self.EXTRA_ROW_HEIGHT
        )

    def paint(self, painter, option, index):
        if isinstance(self.parent(), QtWidgets.QTableView):
            # Disable rendering of selection highlight for TableViews, they handle
            # it themselves with the background colour data:
            option.state &= ~(QtWidgets.QStyle.State_Selected)
        QtWidgets.QStyledItemDelegate.paint(self, painter, option, index)
        if index.column() > 0:
            painter.setPen(self._pen)
            painter.drawLine(option.rect.topLeft(), option.rect.bottomLeft())

    def eventFilter(self, obj, event):
        """Filter events before they get to the editor, so that editing is ended when
        the user presses tab, shift-tab or enter (which otherwise would not end editing
        in a QTextEdit)."""
        if event.type() == QtCore.QEvent.KeyPress:
            if event.key() in [QtCore.Qt.Key_Enter, QtCore.Qt.Key_Return]:
                # Allow shift-enter
                if not event.modifiers() & QtCore.Qt.ShiftModifier:
                    self.commitData.emit(obj)
                    self.closeEditor.emit(obj)
                    return True
            elif event.key() == QtCore.Qt.Key_Tab:
                self.commitData.emit(obj)
                self.closeEditor.emit(obj, QtWidgets.QStyledItemDelegate.EditNextItem)
                return True
            elif event.key() == QtCore.Qt.Key_Backtab:
                self.commitData.emit(obj)
                self.closeEditor.emit(obj, QtWidgets.QStyledItemDelegate.EditPreviousItem)
                return True
        return QtWidgets.QStyledItemDelegate.eventFilter(self, obj, event)

    def createEditor(self, parent, option, index):
        return Editor(parent)

    def setEditorData(self, editor, index):
        editor.setPlainText(index.data())
        font = index.data(QtCore.Qt.FontRole)
        if font is not None:
            editor.setFont(font)
        editor.selectAll()
        
    def setModelData(self, editor, model, index):
        model.setData(index, editor.toPlainText())


class GroupTab(object):
    GLOBALS_COL_DELETE = 0
    GLOBALS_COL_NAME = 1
    GLOBALS_COL_VALUE = 2
    GLOBALS_COL_UNITS = 3
    GLOBALS_COL_EXPANSION = 4

    GLOBALS_ROLE_IS_DUMMY_ROW = QtCore.Qt.UserRole + 1
    GLOBALS_ROLE_SORT_DATA = QtCore.Qt.UserRole + 2
    GLOBALS_ROLE_PREVIOUS_TEXT = QtCore.Qt.UserRole + 3
    GLOBALS_ROLE_IS_BOOL = QtCore.Qt.UserRole + 4

    COLOR_ERROR = '#F79494'  # light red
    COLOR_OK = '#A5F7C6'  # light green
    COLOR_BOOL_ON = '#63F731'  # bright green
    COLOR_BOOL_OFF = '#608060'  # dark green

    GLOBALS_DUMMY_ROW_TEXT = '<Click to add global>'

    def __init__(self, tabWidget, globals_file, group_name):

        self.tabWidget = tabWidget

        loader = UiLoader()
        loader.registerCustomWidget(TableView)
        self.ui = loader.load('group.ui')

        # Add the ui to the parent tabWidget:
        self.tabWidget.addTab(self.ui, group_name, closable=True)

        self.set_file_and_group_name(globals_file, group_name)

        self.globals_model = AlternatingColorModel(view=self.ui.tableView_globals)
        self.globals_model.setHorizontalHeaderLabels(['Delete', 'Name', 'Value', 'Units', 'Expansion'])
        self.globals_model.setSortRole(self.GLOBALS_ROLE_SORT_DATA)

        self.ui.tableView_globals.setModel(self.globals_model)
        self.ui.tableView_globals.setSelectionBehavior(QtWidgets.QTableView.SelectRows)
        self.ui.tableView_globals.setSelectionMode(QtWidgets.QTableView.ExtendedSelection)
        self.ui.tableView_globals.setSortingEnabled(True)
        # Make it so the user can just start typing on an item to edit:
        self.ui.tableView_globals.setEditTriggers(QtWidgets.QTableView.AnyKeyPressed |
                                                  QtWidgets.QTableView.EditKeyPressed)
        # Ensure the clickable region of the delete button doesn't extend forever:
        self.ui.tableView_globals.horizontalHeader().setStretchLastSection(False)
        # Stretch the value column to fill available space:
        self.ui.tableView_globals.horizontalHeader().setSectionResizeMode(
            self.GLOBALS_COL_VALUE, QtWidgets.QHeaderView.Stretch
        )
        # Setup stuff for a custom context menu:
        self.ui.tableView_globals.setContextMenuPolicy(QtCore.Qt.CustomContextMenu)
        # Make the actions for the context menu:
        self.action_globals_delete_selected = QtWidgets.QAction(
            QtGui.QIcon(':qtutils/fugue/minus'), 'Delete selected global(s)',  self.ui)
        self.action_globals_set_selected_true = QtWidgets.QAction(
            QtGui.QIcon(':qtutils/fugue/ui-check-box'), 'Set selected Booleans True',  self.ui)
        self.action_globals_set_selected_false = QtWidgets.QAction(
            QtGui.QIcon(':qtutils/fugue/ui-check-box-uncheck'), 'Set selected Booleans False',  self.ui)

        self.connect_signals()

        # Populate the model with globals from the h5 file:
        self.populate_model()
        # Set sensible column widths:
        for col in range(self.globals_model.columnCount()):
            if col != self.GLOBALS_COL_VALUE:
                self.ui.tableView_globals.resizeColumnToContents(col)
        if self.ui.tableView_globals.columnWidth(self.GLOBALS_COL_NAME) < 200:
            self.ui.tableView_globals.setColumnWidth(self.GLOBALS_COL_NAME, 200)
        if self.ui.tableView_globals.columnWidth(self.GLOBALS_COL_VALUE) < 200:
            self.ui.tableView_globals.setColumnWidth(self.GLOBALS_COL_VALUE, 200)
        if self.ui.tableView_globals.columnWidth(self.GLOBALS_COL_UNITS) < 100:
            self.ui.tableView_globals.setColumnWidth(self.GLOBALS_COL_UNITS, 100)
        if self.ui.tableView_globals.columnWidth(self.GLOBALS_COL_EXPANSION) < 100:
            self.ui.tableView_globals.setColumnWidth(self.GLOBALS_COL_EXPANSION, 100)
        self.ui.tableView_globals.resizeColumnToContents(self.GLOBALS_COL_DELETE)

    def connect_signals(self):
        self.ui.tableView_globals.leftClicked.connect(self.on_tableView_globals_leftClicked)
        self.ui.tableView_globals.customContextMenuRequested.connect(self.on_tableView_globals_context_menu_requested)
        self.action_globals_set_selected_true.triggered.connect(
            lambda: self.on_globals_set_selected_bools_triggered('True'))
        self.action_globals_set_selected_false.triggered.connect(
            lambda: self.on_globals_set_selected_bools_triggered('False'))
        self.action_globals_delete_selected.triggered.connect(self.on_globals_delete_selected_triggered)
        self.globals_model.itemChanged.connect(self.on_globals_model_item_changed)
        # A context manager with which we can temporarily disconnect the above connection.
        self.globals_model_item_changed_disconnected = DisconnectContextManager(
            self.globals_model.itemChanged, self.on_globals_model_item_changed)

    def set_file_and_group_name(self, globals_file, group_name):
        """Provided as a separate method so the main app can call it if the
        group gets renamed"""
        self.globals_file = globals_file
        self.group_name = group_name
        self.ui.label_globals_file.setText(globals_file)
        self.ui.label_group_name.setText(group_name)
        index = self.tabWidget.indexOf(self.ui)
        self.tabWidget.setTabText(index, group_name)
        self.tabWidget.setTabToolTip(index, '%s\n(%s)' % (group_name, globals_file))

    def set_tab_icon(self, icon_string):
        index = self.tabWidget.indexOf(self.ui)
        if icon_string is not None:
            icon = QtGui.QIcon(icon_string)
        else:
            icon = QtGui.QIcon()
        if self.tabWidget.tabIcon(index).cacheKey() != icon.cacheKey():
            logger.info('setting tab icon')
            self.tabWidget.setTabIcon(index, icon)

    def populate_model(self):
        globals = runmanager.get_globals({self.group_name: self.globals_file})[self.group_name]
        for name, (value, units, expansion) in globals.items():
            row = self.make_global_row(name, value, units, expansion)
            self.globals_model.appendRow(row)
            value_item = row[self.GLOBALS_COL_VALUE]
            self.check_for_boolean_values(value_item)
            expansion_item = row[self.GLOBALS_COL_EXPANSION]
            self.on_globals_model_expansion_changed(expansion_item)

        # Add the dummy item at the end:
        dummy_delete_item = QtGui.QStandardItem()
        # This lets later code know that this row does not correspond to an
        # actual global:
        dummy_delete_item.setData(True, self.GLOBALS_ROLE_IS_DUMMY_ROW)
        dummy_delete_item.setFlags(QtCore.Qt.NoItemFlags)
        dummy_delete_item.setToolTip('Click to add global')

        dummy_name_item = QtGui.QStandardItem(self.GLOBALS_DUMMY_ROW_TEXT)
        dummy_name_item.setToolTip('Click to add global')
        dummy_name_item.setData(True, self.GLOBALS_ROLE_IS_DUMMY_ROW)
        dummy_name_item.setData(self.GLOBALS_DUMMY_ROW_TEXT, self.GLOBALS_ROLE_PREVIOUS_TEXT)
        dummy_name_item.setFlags(QtCore.Qt.ItemIsEnabled | QtCore.Qt.ItemIsEditable)  # Clears the 'selectable' flag

        dummy_value_item = QtGui.QStandardItem()
        dummy_value_item.setData(True, self.GLOBALS_ROLE_IS_DUMMY_ROW)
        dummy_value_item.setFlags(QtCore.Qt.NoItemFlags)
        dummy_value_item.setToolTip('Click to add global')

        dummy_units_item = QtGui.QStandardItem()
        dummy_units_item.setData(True, self.GLOBALS_ROLE_IS_DUMMY_ROW)
        dummy_units_item.setFlags(QtCore.Qt.NoItemFlags)
        dummy_units_item.setToolTip('Click to add global')

        dummy_expansion_item = QtGui.QStandardItem()
        dummy_expansion_item.setData(True, self.GLOBALS_ROLE_IS_DUMMY_ROW)
        dummy_expansion_item.setFlags(QtCore.Qt.NoItemFlags)
        dummy_expansion_item.setToolTip('Click to add global')

        self.globals_model.appendRow(
            [dummy_delete_item, dummy_name_item, dummy_value_item, dummy_units_item, dummy_expansion_item])

        # Sort by name:
        self.ui.tableView_globals.sortByColumn(self.GLOBALS_COL_NAME, QtCore.Qt.AscendingOrder)

    def make_global_row(self, name, value='', units='', expansion=''):
        logger.debug('%s:%s - make global row: %s ' % (self.globals_file, self.group_name, name))
        # We just set some data here, other stuff is set in
        # self.update_parse_indication after runmanager has a chance to parse
        # everything and get back to us about what that data should be.

        delete_item = QtGui.QStandardItem()
        delete_item.setIcon(QtGui.QIcon(':qtutils/fugue/minus'))
        # Must be set to something so that the dummy row doesn't get sorted first:
        delete_item.setData(False, self.GLOBALS_ROLE_SORT_DATA)
        delete_item.setEditable(False)
        delete_item.setToolTip('Delete global from group.')

        name_item = QtGui.QStandardItem(name)
        name_item.setData(name, self.GLOBALS_ROLE_SORT_DATA)
        name_item.setData(name, self.GLOBALS_ROLE_PREVIOUS_TEXT)
        name_item.setToolTip(name)
        name_item.setFont(QtGui.QFont("Ubuntu Mono", UBUNTU_FONT_SIZE))

        value_item = QtGui.QStandardItem(value)
        value_item.setData(value, self.GLOBALS_ROLE_SORT_DATA)
        value_item.setData(str(value), self.GLOBALS_ROLE_PREVIOUS_TEXT)
        value_item.setToolTip('Evaluating...')
        value_item.setFont(QtGui.QFont("Ubuntu Mono", UBUNTU_FONT_SIZE))

        units_item = QtGui.QStandardItem(units)
        units_item.setData(units, self.GLOBALS_ROLE_SORT_DATA)
        units_item.setData(units, self.GLOBALS_ROLE_PREVIOUS_TEXT)
        units_item.setData(False, self.GLOBALS_ROLE_IS_BOOL)
        units_item.setToolTip('')

        expansion_item = QtGui.QStandardItem(expansion)
        expansion_item.setData(expansion, self.GLOBALS_ROLE_SORT_DATA)
        expansion_item.setData(expansion, self.GLOBALS_ROLE_PREVIOUS_TEXT)
        expansion_item.setToolTip('')

        row = [delete_item, name_item, value_item, units_item, expansion_item]
        return row

    def on_tableView_globals_leftClicked(self, index):
        if qapplication.keyboardModifiers() != QtCore.Qt.NoModifier:
            # Only handle mouseclicks with no keyboard modifiers.
            return
        item = self.globals_model.itemFromIndex(index)
        # The 'name' item in the same row:
        name_index = index.sibling(index.row(), self.GLOBALS_COL_NAME)
        name_item = self.globals_model.itemFromIndex(name_index)
        global_name = name_item.text()
        if item.data(self.GLOBALS_ROLE_IS_DUMMY_ROW):
            # They clicked on an 'add new global' row. Enter editing mode on
            # the name item so they can enter a name for the new global:
            self.ui.tableView_globals.setCurrentIndex(name_index)
            self.ui.tableView_globals.edit(name_index)
        elif item.data(self.GLOBALS_ROLE_IS_BOOL):
            # It's a bool indicator. Toggle it
            value_item = self.get_global_item_by_name(global_name, self.GLOBALS_COL_VALUE)
            if value_item.text() == 'True':
                value_item.setText('False')
            elif value_item.text() == 'False':
                value_item.setText('True')
            else:
                raise AssertionError('expected boolean value')
        elif item.column() == self.GLOBALS_COL_DELETE:
            # They clicked a delete button.
            self.delete_global(global_name)
        elif not item.data(self.GLOBALS_ROLE_IS_BOOL):
            # Edit whatever it is:
            if (self.ui.tableView_globals.currentIndex() != index
                    or self.ui.tableView_globals.state() != QtWidgets.QTreeView.EditingState):
                self.ui.tableView_globals.setCurrentIndex(index)
                self.ui.tableView_globals.edit(index)

    def on_globals_model_item_changed(self, item):
        if item.column() == self.GLOBALS_COL_NAME:
            self.on_globals_model_name_changed(item)
        elif item.column() == self.GLOBALS_COL_VALUE:
            self.on_globals_model_value_changed(item)
        elif item.column() == self.GLOBALS_COL_UNITS:
            self.on_globals_model_units_changed(item)
        elif item.column() == self.GLOBALS_COL_EXPANSION:
            self.on_globals_model_expansion_changed(item)

    def on_globals_model_name_changed(self, item):
        """Handles global renaming and creation of new globals due to the user
        editing the <click to add global> item"""
        item_text = item.text()
        if item.data(self.GLOBALS_ROLE_IS_DUMMY_ROW):
            if item_text != self.GLOBALS_DUMMY_ROW_TEXT:
                # The user has made a new global by editing the <click to add
                # global> item
                global_name = item_text
                self.new_global(global_name)
        else:
            # User has renamed a global.
            new_global_name = item_text
            previous_global_name = item.data(self.GLOBALS_ROLE_PREVIOUS_TEXT)
            # Ensure the name actually changed, rather than something else
            # about the item:
            if new_global_name != previous_global_name:
                self.rename_global(previous_global_name, new_global_name)

    def on_globals_model_value_changed(self, item):
        index = item.index()
        new_value = item.text()
        previous_value = item.data(self.GLOBALS_ROLE_PREVIOUS_TEXT)
        name_index = index.sibling(index.row(), self.GLOBALS_COL_NAME)
        name_item = self.globals_model.itemFromIndex(name_index)
        global_name = name_item.text()
        # Ensure the value actually changed, rather than something else about
        # the item:
        if new_value != previous_value:
            self.change_global_value(global_name, previous_value, new_value)

    def on_globals_model_units_changed(self, item):
        index = item.index()
        new_units = item.text()
        previous_units = item.data(self.GLOBALS_ROLE_PREVIOUS_TEXT)
        name_index = index.sibling(index.row(), self.GLOBALS_COL_NAME)
        name_item = self.globals_model.itemFromIndex(name_index)
        global_name = name_item.text()
        # If it's a boolean value, ensure the check state matches the bool state:
        if item.data(self.GLOBALS_ROLE_IS_BOOL):
            value_item = self.get_global_item_by_name(global_name, self.GLOBALS_COL_VALUE)
            if value_item.text() == 'True':
                item.setCheckState(QtCore.Qt.Checked)
            elif value_item.text() == 'False':
                item.setCheckState(QtCore.Qt.Unchecked)
            else:
                raise AssertionError('expected boolean value')
        # Ensure the value actually changed, rather than something else about
        # the item:
        if new_units != previous_units:
            self.change_global_units(global_name, previous_units, new_units)

    def on_globals_model_expansion_changed(self, item):
        index = item.index()
        new_expansion = item.text()
        previous_expansion = item.data(self.GLOBALS_ROLE_PREVIOUS_TEXT)
        name_index = index.sibling(index.row(), self.GLOBALS_COL_NAME)
        name_item = self.globals_model.itemFromIndex(name_index)
        global_name = name_item.text()
        # Don't want icon changing to recurse - which happens even if it is
        # the same icon. So disconnect the signal temporarily:
        with self.globals_model_item_changed_disconnected:
            if new_expansion == 'outer':
                item.setIcon(QtGui.QIcon(':qtutils/custom/outer'))
                item.setToolTip('This global will be interpreted as a list of values, and will ' +
                                'be outer producted with other lists to form a larger parameter space.')
            elif new_expansion:
                item.setIcon(QtGui.QIcon(':qtutils/custom/zip'))
                item.setToolTip('This global will be interpreted as a list of values, and will ' +
                                'be iterated over in lock-step with other globals in the ' +
                                '\'%s\' zip group.' % new_expansion)
            else:
                item.setData(None, QtCore.Qt.DecorationRole)
                item.setToolTip('This global will be interpreted as a single value and passed to compilation as-is.')
        # Ensure the value actually changed, rather than something else about
        # the item:
        if new_expansion != previous_expansion:
            self.change_global_expansion(global_name, previous_expansion, new_expansion)

    def on_tableView_globals_context_menu_requested(self, point):
        menu = QtWidgets.QMenu(self.ui)
        menu.addAction(self.action_globals_set_selected_true)
        menu.addAction(self.action_globals_set_selected_false)
        menu.addAction(self.action_globals_delete_selected)
        menu.exec_(QtGui.QCursor.pos())

    def on_globals_delete_selected_triggered(self):
        selected_indexes = self.ui.tableView_globals.selectedIndexes()
        selected_items = (self.globals_model.itemFromIndex(index) for index in selected_indexes)
        name_items = [item for item in selected_items if item.column() == self.GLOBALS_COL_NAME]
        # If multiple selected, show 'delete n groups?' message. Otherwise,
        # pass confirm=True to self.delete_global so it can show the regular
        # message.
        confirm_multiple = (len(name_items) > 1)
        if confirm_multiple:
            if not question_dialog("Delete %d globals?" % len(name_items)):
                return
        for item in name_items:
            global_name = item.text()
            self.delete_global(global_name, confirm=not confirm_multiple)

    def on_globals_set_selected_bools_triggered(self, state):
        selected_indexes = self.ui.tableView_globals.selectedIndexes()
        selected_items = [self.globals_model.itemFromIndex(index) for index in selected_indexes]
        value_items = [item for item in selected_items if item.column() == self.GLOBALS_COL_VALUE]
        units_items = [item for item in selected_items if item.column() == self.GLOBALS_COL_UNITS]
        for value_item, units_item in zip(value_items, units_items):
            if units_item.data(self.GLOBALS_ROLE_IS_BOOL):
                value_item.setText(state)

    def close(self):
        # It is up to the main runmanager class to drop references to this
        # instance before or after calling this method, so that after the
        # tabWidget no longer owns our widgets, both the widgets and the
        # instance will be garbage collected.
        index = self.tabWidget.indexOf(self.ui)
        self.tabWidget.removeTab(index)

    def get_global_item_by_name(self, global_name, column, previous_name=None):
        """Returns an item from the row representing a global in the globals model.
        Which item is returned is set by the column argument."""
        possible_name_items = self.globals_model.findItems(global_name, column=self.GLOBALS_COL_NAME)
        if previous_name is not None:
            # Filter by previous name, useful for telling rows apart when a
            # rename is in progress and two rows may temporarily contain the
            # same name (though the rename code with throw an error and revert
            # it).
            possible_name_items = [item for item in possible_name_items
                                   if item.data(self.GLOBALS_ROLE_PREVIOUS_TEXT) == previous_name]
        elif global_name != self.GLOBALS_DUMMY_ROW_TEXT:
            # Don't return the dummy item unless they asked for it explicitly
            # - if a new global is being created, its name might be
            # simultaneously present in its own row and the dummy row too.
            possible_name_items = [item for item in possible_name_items
                                   if not item.data(self.GLOBALS_ROLE_IS_DUMMY_ROW)]
        if len(possible_name_items) > 1:
            raise LookupError('Multiple items found')
        elif not possible_name_items:
            raise LookupError('No item found')
        name_item = possible_name_items[0]
        name_index = name_item.index()
        # Found the name item, get the sibling item for the column requested:
        item_index = name_index.sibling(name_index.row(), column)
        item = self.globals_model.itemFromIndex(item_index)
        return item

    def do_model_sort(self):
        header = self.ui.tableView_globals.horizontalHeader()
        sort_column = header.sortIndicatorSection()
        sort_order = header.sortIndicatorOrder()
        self.ui.tableView_globals.sortByColumn(sort_column, sort_order)

    def new_global(self, global_name):
        logger.info('%s:%s - new global: %s', self.globals_file, self.group_name, global_name)
        item = self.get_global_item_by_name(global_name, self.GLOBALS_COL_NAME,
                                            previous_name=self.GLOBALS_DUMMY_ROW_TEXT)
        try:
            runmanager.new_global(self.globals_file, self.group_name, global_name)
        except Exception as e:
            error_dialog(str(e))
        else:
            # Insert the newly created global into the model:
            global_row = self.make_global_row(global_name)
            last_index = self.globals_model.rowCount()
            # Insert it as the row before the last (dummy) row:
            self.globals_model.insertRow(last_index - 1, global_row)
            self.do_model_sort()
            # Go into edit mode on the 'value' item:
            value_item = self.get_global_item_by_name(global_name, self.GLOBALS_COL_VALUE,
                                                      previous_name=global_name)
            value_item_index = value_item.index()
            self.ui.tableView_globals.setCurrentIndex(value_item_index)
            self.ui.tableView_globals.edit(value_item_index)
            self.globals_changed()
        finally:
            # Set the dummy row's text back ready for another group to be created:
            item.setText(self.GLOBALS_DUMMY_ROW_TEXT)

    def rename_global(self, previous_global_name, new_global_name):
        logger.info('%s:%s - rename global: %s -> %s',
                    self.globals_file, self.group_name, previous_global_name, new_global_name)
        item = self.get_global_item_by_name(new_global_name, self.GLOBALS_COL_NAME,
                                            previous_name=previous_global_name)
        try:
            runmanager.rename_global(self.globals_file, self.group_name, previous_global_name, new_global_name)
        except Exception as e:
            error_dialog(str(e))
            # Set the item text back to the old name, since the rename failed:
            item.setText(previous_global_name)
        else:
            item.setData(new_global_name, self.GLOBALS_ROLE_PREVIOUS_TEXT)
            item.setData(new_global_name, self.GLOBALS_ROLE_SORT_DATA)
            self.do_model_sort()
            item.setToolTip(new_global_name)
            self.globals_changed()
            value_item = self.get_global_item_by_name(new_global_name, self.GLOBALS_COL_VALUE)
            value = value_item.text()
            if not value and self.ui.tableView_globals.state() != QtWidgets.QAbstractItemView.EditingState:
                # Go into editing the value item automatically if not already in edit mode:
                value_item_index = value_item.index()
                self.ui.tableView_globals.setCurrentIndex(value_item_index)
                self.ui.tableView_globals.edit(value_item_index)
            else:
                # If this changed the sort order, ensure the item is still visible:
                scroll_view_to_row_if_current(self.ui.tableView_globals, item)

    def change_global_value(self, global_name, previous_value, new_value):
        logger.info('%s:%s - change global value: %s = %s -> %s' %
                    (self.globals_file, self.group_name, global_name, previous_value, new_value))
        item = self.get_global_item_by_name(global_name, self.GLOBALS_COL_VALUE)
        previous_background = item.background()
        previous_icon = item.icon()
        item.setData(new_value, self.GLOBALS_ROLE_PREVIOUS_TEXT)
        item.setData(new_value, self.GLOBALS_ROLE_SORT_DATA)
        item.setData(None, QtCore.Qt.BackgroundRole)
        item.setIcon(QtGui.QIcon(':qtutils/fugue/hourglass'))
        args = global_name, previous_value, new_value, item, previous_background, previous_icon
        QtCore.QTimer.singleShot(1, lambda: self.complete_change_global_value(*args))

    def complete_change_global_value(self, global_name, previous_value, new_value, item, previous_background, previous_icon):
        try:
            runmanager.set_value(self.globals_file, self.group_name, global_name, new_value)
        except Exception as e:
            error_dialog(str(e))
            # Set the item text back to the old name, since the change failed:
            with self.globals_model_item_changed_disconnected:
                item.setText(previous_value)
                item.setData(previous_value, self.GLOBALS_ROLE_PREVIOUS_TEXT)
                item.setData(previous_value, self.GLOBALS_ROLE_SORT_DATA)
                item.setData(previous_background, QtCore.Qt.BackgroundRole)
                item.setIcon(previous_icon)
        else:
            self.check_for_boolean_values(item)
            self.do_model_sort()
            item.setToolTip('Evaluating...')
            self.globals_changed()
            units_item = self.get_global_item_by_name(global_name, self.GLOBALS_COL_UNITS)
            units = units_item.text()
            if not units and self.ui.tableView_globals.state() != QtWidgets.QAbstractItemView.EditingState:
                # Go into editing the units item automatically if not already in edit mode:
                units_item_index = units_item.index()
                self.ui.tableView_globals.setCurrentIndex(units_item_index)
                self.ui.tableView_globals.edit(units_item_index)
            else:
                # If this changed the sort order, ensure the item is still visible:
                scroll_view_to_row_if_current(self.ui.tableView_globals, item)

    def change_global_units(self, global_name, previous_units, new_units):
        logger.info('%s:%s - change units: %s = %s -> %s' %
                    (self.globals_file, self.group_name, global_name, previous_units, new_units))
        item = self.get_global_item_by_name(global_name, self.GLOBALS_COL_UNITS)
        try:
            runmanager.set_units(self.globals_file, self.group_name, global_name, new_units)
        except Exception as e:
            error_dialog(str(e))
            # Set the item text back to the old units, since the change failed:
            item.setText(previous_units)
        else:
            item.setData(new_units, self.GLOBALS_ROLE_PREVIOUS_TEXT)
            item.setData(new_units, self.GLOBALS_ROLE_SORT_DATA)
            self.do_model_sort()
            # If this changed the sort order, ensure the item is still visible:
            scroll_view_to_row_if_current(self.ui.tableView_globals, item)

    def change_global_expansion(self, global_name, previous_expansion, new_expansion):
        logger.info('%s:%s - change expansion: %s = %s -> %s' %
                    (self.globals_file, self.group_name, global_name, previous_expansion, new_expansion))
        item = self.get_global_item_by_name(global_name, self.GLOBALS_COL_EXPANSION)
        try:
            runmanager.set_expansion(self.globals_file, self.group_name, global_name, new_expansion)
        except Exception as e:
            error_dialog(str(e))
            # Set the item text back to the old units, since the change failed:
            item.setText(previous_expansion)
        else:
            item.setData(new_expansion, self.GLOBALS_ROLE_PREVIOUS_TEXT)
            item.setData(new_expansion, self.GLOBALS_ROLE_SORT_DATA)
            self.do_model_sort()
            self.globals_changed()
            # If this changed the sort order, ensure the item is still visible:
            scroll_view_to_row_if_current(self.ui.tableView_globals, item)

    def check_for_boolean_values(self, item):
        """Checks if the value is 'True' or 'False'. If either, makes the
        units cell checkable, uneditable, and coloured to indicate the state.
        The units cell can then be clicked to toggle the value."""
        index = item.index()
        value = item.text()
        name_index = index.sibling(index.row(), self.GLOBALS_COL_NAME)
        units_index = index.sibling(index.row(), self.GLOBALS_COL_UNITS)
        name_item = self.globals_model.itemFromIndex(name_index)
        units_item = self.globals_model.itemFromIndex(units_index)
        global_name = name_item.text()
        logger.debug('%s:%s - check for boolean values: %s' %
                     (self.globals_file, self.group_name, global_name))
        if value == 'True':
            units_item.setData(True, self.GLOBALS_ROLE_IS_BOOL)
            units_item.setText('Bool')
            units_item.setData('!1', self.GLOBALS_ROLE_SORT_DATA)
            units_item.setEditable(False)
            units_item.setCheckState(QtCore.Qt.Checked)
            units_item.setBackground(QtGui.QBrush(QtGui.QColor(self.COLOR_BOOL_ON)))
        elif value == 'False':
            units_item.setData(True, self.GLOBALS_ROLE_IS_BOOL)
            units_item.setText('Bool')
            units_item.setData('!0', self.GLOBALS_ROLE_SORT_DATA)
            units_item.setEditable(False)
            units_item.setCheckState(QtCore.Qt.Unchecked)
            units_item.setBackground(QtGui.QBrush(QtGui.QColor(self.COLOR_BOOL_OFF)))
        else:
            was_bool = units_item.data(self.GLOBALS_ROLE_IS_BOOL)
            units_item.setData(False, self.GLOBALS_ROLE_IS_BOOL)
            units_item.setEditable(True)
            # Checkbox still visible unless we do the following:
            units_item.setData(None, QtCore.Qt.CheckStateRole)
            units_item.setData(None, QtCore.Qt.BackgroundRole)
            if was_bool:
                # If the item was a bool and now isn't, clear the
                # units and go into editing so the user can enter a
                # new units string:
                units_item.setText('')
                self.ui.tableView_globals.setCurrentIndex(units_item.index())
                self.ui.tableView_globals.edit(units_item.index())

    def globals_changed(self):
        """Called whenever something about a global has changed. call
        app.globals_changed to inform the main application that it needs to
        parse globals again. self.update_parse_indication will be called by
        the main app when parsing is done, and will set the colours and
        tooltips appropriately"""
        # Tell the main app about it:
        app.globals_changed()

    def delete_global(self, global_name, confirm=True):
        logger.info('%s:%s - delete global: %s' %
                    (self.globals_file, self.group_name, global_name))
        if confirm:
            if not question_dialog("Delete the global '%s'?" % global_name):
                return
        runmanager.delete_global(self.globals_file, self.group_name, global_name)
        # Find the entry for this global in self.globals_model and remove it:
        name_item = self.get_global_item_by_name(global_name, self.GLOBALS_COL_NAME)
        self.globals_model.removeRow(name_item.row())
        self.globals_changed()

    def update_parse_indication(self, active_groups, sequence_globals, evaled_globals):
        # Check that we are an active group:
        if self.group_name in active_groups and active_groups[self.group_name] == self.globals_file:
            tab_contains_errors = False
            # for global_name, value in evaled_globals[self.group_name].items():
            for i in range(self.globals_model.rowCount()):
                name_item = self.globals_model.item(i, self.GLOBALS_COL_NAME)
                if name_item.data(self.GLOBALS_ROLE_IS_DUMMY_ROW):
                    continue
                value_item = self.globals_model.item(i, self.GLOBALS_COL_VALUE)
                expansion_item = self.globals_model.item(i, self.GLOBALS_COL_EXPANSION)
                # value_item = self.get_global_item_by_name(global_name, self.GLOBALS_COL_VALUE)
                # expansion_item = self.get_global_item_by_name(global_name, self.GLOBALS_COL_EXPANSION)
                global_name = name_item.text()
                value = evaled_globals[self.group_name][global_name]

                ignore, ignore, expansion = sequence_globals[self.group_name][global_name]
                # Temporarily disconnect the item_changed signal on the model
                # so that we can set the expansion type without triggering
                # another preparse - the parsing has already been done with
                # the new expansion type.
                with self.globals_model_item_changed_disconnected:
                    if expansion_item.data(self.GLOBALS_ROLE_PREVIOUS_TEXT) != expansion:
                        # logger.info('expansion previous text set')
                        expansion_item.setData(expansion, self.GLOBALS_ROLE_PREVIOUS_TEXT)
                    if expansion_item.data(self.GLOBALS_ROLE_SORT_DATA) != expansion:
                        # logger.info('sort data role set')
                        expansion_item.setData(expansion, self.GLOBALS_ROLE_SORT_DATA)
                # The next line will now trigger item_changed, but it will not
                # be detected as an actual change to the expansion type,
                # because previous_text will match text. So it will not look
                # like a change and will not trigger preparsing. However It is
                # still important that other triggers be processed, such as
                # setting the icon in the expansion item, so that will still
                # occur in the callback.
                expansion_item.setText(expansion)
                if isinstance(value, Exception):
                    value_item.setBackground(QtGui.QBrush(QtGui.QColor(self.COLOR_ERROR)))
                    value_item.setIcon(QtGui.QIcon(':qtutils/fugue/exclamation'))
                    tooltip = '%s: %s' % (value.__class__.__name__, str(value))
                    tab_contains_errors = True
                else:
                    if value_item.background().color().name().lower() != self.COLOR_OK.lower():
                        value_item.setBackground(QtGui.QBrush(QtGui.QColor(self.COLOR_OK)))
                    if not value_item.icon().isNull():
                        # logger.info('clearing icon')
                        value_item.setData(None, QtCore.Qt.DecorationRole)
                    tooltip = repr(value)
                if value_item.toolTip() != tooltip:
                    # logger.info('tooltip_changed')
                    value_item.setToolTip(tooltip)
            if tab_contains_errors:
                self.set_tab_icon(':qtutils/fugue/exclamation')
            else:
                self.set_tab_icon(None)
        else:
            # Clear everything:
            self.set_tab_icon(None)
            for row in range(self.globals_model.rowCount()):
                item = self.globals_model.item(row, self.GLOBALS_COL_VALUE)
                if item.data(self.GLOBALS_ROLE_IS_DUMMY_ROW):
                    continue
                item.setData(None, QtCore.Qt.DecorationRole)
                item.setToolTip('Group inactive')
                item.setData(None, QtCore.Qt.BackgroundRole)


class RunmanagerMainWindow(QtWidgets.QMainWindow):
    # A signal to show that the window is shown and painted.
    firstPaint = Signal()
    # A signal for when the window manager has created a new window for this widget:
    newWindow = Signal(int)

    def __init__(self, *args, **kwargs):
        QtWidgets.QMainWindow.__init__(self, *args, **kwargs)
        self._previously_painted = False

    def closeEvent(self, event):
        if app.on_close_event():
            return QtWidgets.QMainWindow.closeEvent(self, event)
        else:
            event.ignore()

    def event(self, event):
        result = QtWidgets.QMainWindow.event(self, event)
        if event.type() == QtCore.QEvent.WinIdChange:
            self.newWindow.emit(self.effectiveWinId())
        return result

    def paintEvent(self, event):
        result = QtWidgets.QMainWindow.paintEvent(self, event)
        if not self._previously_painted:
            self._previously_painted = True
            self.firstPaint.emit()
        return result


class PoppedOutOutputBoxWindow(QtWidgets.QDialog):
    # A signal for when the window manager has created a new window for this widget:
    newWindow = Signal(int)

    def closeEvent(self, event):
        app.on_output_popout_button_clicked()

    def event(self, event):
        result = QtWidgets.QDialog.event(self, event)
        if event.type() == QtCore.QEvent.WinIdChange:
            self.newWindow.emit(self.effectiveWinId())
        return result


class RunManager(object):

    # Constants for the model in the axes tab:
    AXES_COL_NAME = 0
    AXES_COL_LENGTH = 1
    AXES_COL_SHUFFLE = 2
    AXES_ROLE_NAME = QtCore.Qt.UserRole + 1

    # Constants for the model in the groups tab:
    GROUPS_COL_NAME = 0
    GROUPS_COL_ACTIVE = 1
    GROUPS_COL_DELETE = 2
    GROUPS_COL_OPENCLOSE = 3
    GROUPS_ROLE_IS_DUMMY_ROW = QtCore.Qt.UserRole + 1
    GROUPS_ROLE_PREVIOUS_NAME = QtCore.Qt.UserRole + 2
    GROUPS_ROLE_SORT_DATA = QtCore.Qt.UserRole + 3
    GROUPS_ROLE_GROUP_IS_OPEN = QtCore.Qt.UserRole + 4
    GROUPS_DUMMY_ROW_TEXT = '<Click to add group>'

    def __init__(self):
        splash.update_text('loading graphical interface')
        loader = UiLoader()
        loader.registerCustomWidget(FingerTabWidget)
        loader.registerCustomWidget(TreeView)
        self.ui = loader.load('main.ui', RunmanagerMainWindow())

        self.output_box = OutputBox(self.ui.verticalLayout_output_tab)

        # Add a 'pop-out' button to the output tab:
        output_tab_index = self.ui.tabWidget.indexOf(self.ui.tab_output)
        self.output_popout_button = TabToolButton(self.ui.tabWidget.parent())
        self.output_popout_button.setIcon(QtGui.QIcon(':/qtutils/fugue/arrow-out'))
        self.output_popout_button.setToolTip('Toggle whether the output box is in a separate window')
        self.ui.tabWidget.tabBar().setTabButton(output_tab_index, QtWidgets.QTabBar.RightSide, self.output_popout_button)
        # Fix the first three tabs in place:
        for index in range(3):
            self.ui.tabWidget.tabBar().setMovable(False, index=index)
        # Whether or not the output box is currently popped out:
        self.output_box_is_popped_out = False
        # The window it will be moved to when popped out:
        self.output_box_window = PoppedOutOutputBoxWindow(self.ui, QtCore.Qt.WindowSystemMenuHint)
        self.output_box_window_verticalLayout = QtWidgets.QVBoxLayout(self.output_box_window)
        self.output_box_window_verticalLayout.setContentsMargins(0, 0, 0, 0)
        self.output_box_window.setWindowTitle('runmanager output')
        self.output_box_window.resize(800, 1000)
        self.setup_config()
        self.setup_axes_tab()
        self.setup_groups_tab()
        self.connect_signals()

        # The last location from which a labscript file was selected, defaults
        # to labscriptlib:
        self.last_opened_labscript_folder = self.exp_config.get('paths', 'labscriptlib')
        # The last location from which a globals file was selected, defaults
        # to experiment_shot_storage:
        self.last_opened_globals_folder = self.exp_config.get('paths', 'experiment_shot_storage')
        # The last file to which the user saved or loaded a configuration:
        self.last_save_config_file = None
        # The last manually selected shot output folder, defaults to
        # experiment_shot_storage:
        self.last_selected_shot_output_folder = self.exp_config.get('paths', 'experiment_shot_storage')
        self.shared_drive_prefix = self.exp_config.get('paths', 'shared_drive')
        self.experiment_shot_storage = self.exp_config.get('paths', 'experiment_shot_storage')
        # Store the currently open groups as {(globals_filename, group_name): GroupTab}
        self.currently_open_groups = {}

        # A thread that will evaluate globals when they change, allowing us to
        # show their values and any errors in the tabs they came from.
        self.preparse_globals_thread = threading.Thread(target=self.preparse_globals_loop)
        self.preparse_globals_thread.daemon = True
        # A threading.Event to inform the preparser thread when globals have
        # changed, and thus need parsing again:
        self.preparse_globals_required = threading.Event()
        self.preparse_globals_thread.start()

        # A flag telling the compilation thread to abort:
        self.compilation_aborted = threading.Event()

        # A few attributes for self.guess_expansion_modes() to keep track of
        # its state, and thus detect changes:
        self.previous_evaled_globals = {}
        self.previous_global_hierarchy = {}
        self.previous_expansion_types = {}
        self.previous_expansions = {}

        # Start the loop that allows compilations to be queued up:
        self.compile_queue = queue.Queue()
        self.compile_queue_thread = threading.Thread(target=self.compile_loop)
        self.compile_queue_thread.daemon = True
        self.compile_queue_thread.start()

        splash.update_text('starting compiler subprocess')
        # Start the compiler subprocess:
        self.to_child, self.from_child, self.child = process_tree.subprocess(
            'batch_compiler.py', output_redirection_port=self.output_box.port
        )

        # Start a thread to monitor the time of day and create new shot output
        # folders for each day:
        self.output_folder_update_required = threading.Event()
        self.previous_default_output_folder = self.get_default_output_folder()
        inthread(self.rollover_shot_output_folder)

        # The data from the last time we saved the configuration, so we can
        # know if something's changed:
        self.last_save_data = None

        # autoload a config file, if labconfig is set to do so:
        try:
            autoload_config_file = self.exp_config.get('runmanager', 'autoload_config_file')
        except (LabConfig.NoOptionError, LabConfig.NoSectionError):
            self.output_box.output('Ready.\n\n')
        else:
            self.ui.setEnabled(False)
            self.output_box.output('Loading default config file %s...' % autoload_config_file)

            def load_the_config_file():
                try:
                    self.load_configuration(autoload_config_file)
                    self.output_box.output('done.\n')
                except Exception as e:
                    self.output_box.output('\nCould not load config file: %s: %s\n\n' %
                                           (e.__class__.__name__, str(e)), red=True)
                else:
                    self.output_box.output('Ready.\n\n')
                finally:
                    self.ui.setEnabled(True)
            # Defer this until 50ms after the window has shown,
            # so that the GUI pops up faster in the meantime
            self.ui.firstPaint.connect(lambda: QtCore.QTimer.singleShot(50, load_the_config_file))

        splash.update_text('done')
        self.ui.show()

    def setup_config(self):
        required_config_params = {"DEFAULT": ["experiment_name"],
                                  "programs": ["text_editor",
                                               "text_editor_arguments",
                                               ],
                                  "ports": ['BLACS', 'runviewer'],
                                  "paths": ["shared_drive",
                                            "experiment_shot_storage",
                                            "labscriptlib",
                                            ],
                                  }
        self.exp_config = LabConfig(required_params = required_config_params)

    def setup_axes_tab(self):
        self.axes_model = QtGui.QStandardItemModel()

        # Setup the model columns and link to the treeview
        name_header_item = QtGui.QStandardItem('Name')
        name_header_item.setToolTip('The name of the global or zip group being iterated over')
        self.axes_model.setHorizontalHeaderItem(self.AXES_COL_NAME, name_header_item)

        length_header_item = QtGui.QStandardItem('Length')
        length_header_item.setToolTip('The number of elements in the axis of the parameter space')
        self.axes_model.setHorizontalHeaderItem(self.AXES_COL_LENGTH, length_header_item)

        shuffle_header_item = QtGui.QStandardItem('Shuffle')
        shuffle_header_item.setToolTip('Whether or not the order of the axis should be randomised')
        shuffle_header_item.setIcon(QtGui.QIcon(':qtutils/fugue/arrow-switch'))
        self.axes_model.setHorizontalHeaderItem(self.AXES_COL_SHUFFLE, shuffle_header_item)

        self.ui.treeView_axes.setModel(self.axes_model)

        # Setup stuff for a custom context menu:
        self.ui.treeView_axes.setContextMenuPolicy(QtCore.Qt.CustomContextMenu)

        # Make the actions for the context menu:
        self.action_axes_check_selected = QtWidgets.QAction(QtGui.QIcon(':qtutils/fugue/ui-check-box'),
                                                        'Check selected', self.ui)
        self.action_axes_uncheck_selected = QtWidgets.QAction(QtGui.QIcon(':qtutils/fugue/ui-check-box-uncheck'),
                                                          'Uncheck selected', self.ui)
                                                          
        # setup header widths
        self.ui.treeView_axes.header().setStretchLastSection(False)
        self.ui.treeView_axes.header().setSectionResizeMode(self.AXES_COL_NAME, QtWidgets.QHeaderView.Stretch)
                                                          
    def setup_groups_tab(self):
        self.groups_model = QtGui.QStandardItemModel()
        self.groups_model.setHorizontalHeaderLabels(['File/group name', 'Active', 'Delete', 'Open/Close'])
        self.groups_model.setSortRole(self.GROUPS_ROLE_SORT_DATA)
        self.ui.treeView_groups.setModel(self.groups_model)
        self.ui.treeView_groups.setAnimated(True)  # Pretty
        self.ui.treeView_groups.setSelectionMode(QtWidgets.QTreeView.ExtendedSelection)
        self.ui.treeView_groups.setSortingEnabled(True)
        self.ui.treeView_groups.sortByColumn(self.GROUPS_COL_NAME, QtCore.Qt.AscendingOrder)
        # Set column widths:
        self.ui.treeView_groups.setColumnWidth(self.GROUPS_COL_NAME, 400)
        # Make it so the user can just start typing on an item to edit:
        self.ui.treeView_groups.setEditTriggers(QtWidgets.QTreeView.AnyKeyPressed |
                                                QtWidgets.QTreeView.EditKeyPressed |
                                                QtWidgets.QTreeView.SelectedClicked)
        # Ensure the clickable region of the open/close button doesn't extend forever:
        self.ui.treeView_groups.header().setStretchLastSection(False)
        # Stretch the filpath/groupname column to fill available space:
        self.ui.treeView_groups.header().setSectionResizeMode(
            self.GROUPS_COL_NAME, QtWidgets.QHeaderView.Stretch
        )
        # Shrink columns other than the 'name' column to the size of their headers:
        for column in range(self.groups_model.columnCount()):
            if column != self.GROUPS_COL_NAME:
                self.ui.treeView_groups.resizeColumnToContents(column)

        self.ui.treeView_groups.setTextElideMode(QtCore.Qt.ElideMiddle)
        # Setup stuff for a custom context menu:
        self.ui.treeView_groups.setContextMenuPolicy(QtCore.Qt.CustomContextMenu)

        # Make the actions for the context menu:
        self.action_groups_set_selection_active = QtWidgets.QAction(
            QtGui.QIcon(':qtutils/fugue/ui-check-box'), 'Set selected group(s) active', self.ui)
        self.action_groups_set_selection_inactive = QtWidgets.QAction(
            QtGui.QIcon(':qtutils/fugue/ui-check-box-uncheck'), 'Set selected group(s) inactive', self.ui)
        self.action_groups_delete_selected = QtWidgets.QAction(
            QtGui.QIcon(':qtutils/fugue/minus'), 'Delete selected group(s)', self.ui)
        self.action_groups_open_selected = QtWidgets.QAction(
            QtGui.QIcon(':/qtutils/fugue/plus'), 'Open selected group(s)', self.ui)
        self.action_groups_close_selected_groups = QtWidgets.QAction(
            QtGui.QIcon(':/qtutils/fugue/cross'), 'Close selected group(s)', self.ui)
        self.action_groups_close_selected_files = QtWidgets.QAction(
            QtGui.QIcon(':/qtutils/fugue/cross'), 'Close selected file(s)', self.ui)

        # A counter for keeping track of the recursion depth of
        # self._groups_model_active_changed(). This is used so that some
        # actions can be taken in response to initial data changes, but not to
        # flow-on changes made by the method itself:
        self.on_groups_model_active_changed_recursion_depth = 0

    def connect_signals(self):
        # The button that pops the output box in and out:
        self.output_popout_button.clicked.connect(self.on_output_popout_button_clicked)

        # The menu items:
        self.ui.actionLoad_configuration.triggered.connect(self.on_load_configuration_triggered)
        self.ui.actionRevert_configuration.triggered.connect(self.on_revert_configuration_triggered)
        self.ui.actionSave_configuration.triggered.connect(self.on_save_configuration_triggered)
        self.ui.actionSave_configuration_as.triggered.connect(self.on_save_configuration_as_triggered)
        self.ui.actionQuit.triggered.connect(self.ui.close)

        # labscript file and folder selection stuff:
        self.ui.toolButton_select_labscript_file.clicked.connect(self.on_select_labscript_file_clicked)
        self.ui.toolButton_select_shot_output_folder.clicked.connect(self.on_select_shot_output_folder_clicked)
        self.ui.toolButton_edit_labscript_file.clicked.connect(self.on_edit_labscript_file_clicked)
        self.ui.toolButton_reset_shot_output_folder.clicked.connect(self.on_reset_shot_output_folder_clicked)
        self.ui.lineEdit_labscript_file.textChanged.connect(self.on_labscript_file_text_changed)
        self.ui.lineEdit_shot_output_folder.textChanged.connect(self.on_shot_output_folder_text_changed)

        # Control buttons; engage, abort, restart subprocess:
        self.ui.pushButton_engage.clicked.connect(self.on_engage_clicked)
        self.ui.pushButton_abort.clicked.connect(self.on_abort_clicked)
        self.ui.pushButton_restart_subprocess.clicked.connect(self.on_restart_subprocess_clicked)
        
        # shuffle master control
        self.ui.pushButton_shuffle.stateChanged.connect(self.on_master_shuffle_clicked)

        # Tab closebutton clicked:
        self.ui.tabWidget.tabCloseRequested.connect(self.on_tabCloseRequested)

        # Axes tab; right click menu, menu actions, reordering
        # self.ui.treeView_axes.customContextMenuRequested.connect(self.on_treeView_axes_context_menu_requested)
        self.action_axes_check_selected.triggered.connect(self.on_axes_check_selected_triggered)
        self.action_axes_uncheck_selected.triggered.connect(self.on_axes_uncheck_selected_triggered)
        self.ui.toolButton_axis_to_top.clicked.connect(self.on_axis_to_top_clicked)
        self.ui.toolButton_axis_up.clicked.connect(self.on_axis_up_clicked)
        self.ui.toolButton_axis_down.clicked.connect(self.on_axis_down_clicked)
        self.ui.toolButton_axis_to_bottom.clicked.connect(self.on_axis_to_bottom_clicked)
        # axes tab item changed handler
        self.axes_model.itemChanged.connect(self.on_axes_item_changed)
        self.axes_model.rowsRemoved.connect(self.update_global_shuffle_state)
        self.axes_model.rowsInserted.connect(self.update_global_shuffle_state)

        # Groups tab; right click menu, menu actions, open globals file, new globals file, diff globals file,
        self.ui.treeView_groups.customContextMenuRequested.connect(self.on_treeView_groups_context_menu_requested)
        self.action_groups_set_selection_active.triggered.connect(
            lambda: self.on_groups_set_selection_active_triggered(QtCore.Qt.Checked))
        self.action_groups_set_selection_inactive.triggered.connect(
            lambda: self.on_groups_set_selection_active_triggered(QtCore.Qt.Unchecked))
        self.action_groups_delete_selected.triggered.connect(self.on_groups_delete_selected_triggered)
        self.action_groups_open_selected.triggered.connect(self.on_groups_open_selected_triggered)
        self.action_groups_close_selected_groups.triggered.connect(self.on_groups_close_selected_groups_triggered)
        self.action_groups_close_selected_files.triggered.connect(self.on_groups_close_selected_files_triggered)

        self.ui.pushButton_open_globals_file.clicked.connect(self.on_open_globals_file_clicked)
        self.ui.pushButton_new_globals_file.clicked.connect(self.on_new_globals_file_clicked)
        self.ui.pushButton_diff_globals_file.clicked.connect(self.on_diff_globals_file_clicked)
        self.ui.treeView_groups.leftClicked.connect(self.on_treeView_groups_leftClicked)
        self.ui.treeView_groups.doubleLeftClicked.connect(self.on_treeView_groups_doubleLeftClicked)
        self.groups_model.itemChanged.connect(self.on_groups_model_item_changed)
        # A context manager with which we can temporarily disconnect the above connection.
        self.groups_model_item_changed_disconnected = DisconnectContextManager(
            self.groups_model.itemChanged, self.on_groups_model_item_changed)
        
        # Keyboard shortcuts:
        engage_shortcut = QtWidgets.QShortcut('F5', self.ui,
            lambda: self.ui.pushButton_engage.clicked.emit(False))
        engage_shortcut.setAutoRepeat(False)
        QtWidgets.QShortcut('ctrl+W', self.ui, self.close_current_tab)
        QtWidgets.QShortcut('ctrl+Tab', self.ui, lambda: self.switch_tabs(+1))
        QtWidgets.QShortcut('ctrl+shift+Tab', self.ui, lambda: self.switch_tabs(-1))

        # Tell Windows how to handle our windows in the the taskbar, making pinning work properly and stuff:
        if os.name == 'nt':
            self.ui.newWindow.connect(set_win_appusermodel)
            self.output_box_window.newWindow.connect(set_win_appusermodel)

    def on_close_event(self):
        save_data = self.get_save_data()
        if self.last_save_data is not None and save_data != self.last_save_data:
            message = ('Current configuration (which groups are active/open and other GUI state) '
                       'has changed: save config file \'%s\'?' % self.last_save_config_file)
            reply = QtWidgets.QMessageBox.question(self.ui, 'Quit runmanager', message,
                                               QtWidgets.QMessageBox.Yes | QtWidgets.QMessageBox.No | QtWidgets.QMessageBox.Cancel)
            if reply == QtWidgets.QMessageBox.Cancel:
                return False
            if reply == QtWidgets.QMessageBox.Yes:
                self.save_configuration(self.last_save_config_file)
        self.to_child.put(['quit', None])
        return True

    def close_current_tab(self):
        current_tab_widget = self.ui.tabWidget.currentWidget()
        for (globals_file, group_name), tab in self.currently_open_groups.items():
            if tab.ui is current_tab_widget:
                self.close_group(globals_file, group_name)

    def switch_tabs(self, change):
        current_index = self.ui.tabWidget.currentIndex()
        n_tabs = self.ui.tabWidget.count()
        new_index = (current_index + change) % n_tabs
        self.ui.tabWidget.setCurrentIndex(new_index)

    def on_output_popout_button_clicked(self):
        if self.output_box_is_popped_out:
            self.ui.verticalLayout_output_tab.addWidget(self.output_box.output_textedit)
            self.output_box_window.hide()
            self.output_popout_button.setIcon(QtGui.QIcon(':/qtutils/fugue/arrow-out'))
        else:
            # pop it out
            # self.ui.verticalLayout_output_tab.remove(self.output_box)
            self.output_box_window_verticalLayout.addWidget(self.output_box.output_textedit)
            self.output_popout_button.setIcon(QtGui.QIcon(':/qtutils/fugue/arrow-in'))
            self.output_box_window.show()
        self.output_box_is_popped_out = not self.output_box_is_popped_out

    def on_select_labscript_file_clicked(self, checked):
        labscript_file = QtWidgets.QFileDialog.getOpenFileName(self.ui,
                                                           'Select labscript file',
                                                           self.last_opened_labscript_folder,
                                                           "Python files (*.py)")
        if type(labscript_file) is tuple:
            labscript_file, _ = labscript_file

        if not labscript_file:
            # User cancelled selection
            return
        # Convert to standard platform specific path, otherwise Qt likes forward slashes:
        labscript_file = os.path.abspath(labscript_file)
        if not os.path.isfile(labscript_file):
            error_dialog("No such file %s." % labscript_file)
            return
        # Save the containing folder for use next time we open the dialog box:
        self.last_opened_labscript_folder = os.path.dirname(labscript_file)
        # Write the file to the lineEdit:
        self.ui.lineEdit_labscript_file.setText(labscript_file)
        # Tell the output folder thread that the output folder might need updating:
        self.output_folder_update_required.set()

    def on_edit_labscript_file_clicked(self, checked):
        # get path to text editor
        editor_path = self.exp_config.get('programs', 'text_editor')
        editor_args = self.exp_config.get('programs', 'text_editor_arguments')
        # Get the current labscript file:
        current_labscript_file = self.ui.lineEdit_labscript_file.text()
        # Ignore if no file selected
        if not current_labscript_file:
            return
        if not editor_path:
            error_dialog("No editor specified in the labconfig.")
        if '{file}' in editor_args:
            # Split the args on spaces into a list, replacing {file} with the labscript file
            editor_args = [arg if arg != '{file}' else current_labscript_file for arg in editor_args.split()]
        else:
            # Otherwise if {file} isn't already in there, append it to the other args:
            editor_args = [current_labscript_file] + editor_args.split()
        try:
            subprocess.Popen([editor_path] + editor_args)
        except Exception as e:
            error_dialog("Unable to launch text editor specified in %s. Error was: %s" %
                         (self.exp_config.config_path, str(e)))

    def on_select_shot_output_folder_clicked(self, checked):
        shot_output_folder = QtWidgets.QFileDialog.getExistingDirectory(self.ui,
                                                                    'Select shot output folder',
                                                                    self.last_selected_shot_output_folder)
        if type(shot_output_folder) is tuple:
            shot_output_folder, _ = shot_output_folder

        if not shot_output_folder:
            # User cancelled selection
            return
        # Convert to standard platform specific path, otherwise Qt likes forward slashes:
        shot_output_folder = os.path.abspath(shot_output_folder)
        # Save the containing folder for use next time we open the dialog box:
        self.last_selected_shot_output_folder = os.path.dirname(shot_output_folder)
        # Write the file to the lineEdit:
        self.ui.lineEdit_shot_output_folder.setText(shot_output_folder)
        # Tell the output folder rollover thread to run an iteration, so that
        # it notices this change (even though it won't do anything now - this
        # is so it can respond correctly if anything else interesting happens
        # within the next second):
        self.output_folder_update_required.set()

    def on_reset_shot_output_folder_clicked(self, checked):
        current_default_output_folder = self.get_default_output_folder()
        if current_default_output_folder is None:
            return
        self.ui.lineEdit_shot_output_folder.setText(current_default_output_folder)
        # Tell the output folder rollover thread to run an iteration, so that
        # it notices this change (even though it won't do anything now - this
        # is so it can respond correctly if anything else interesting happens
        # within the next second):
        self.output_folder_update_required.set()

    def on_labscript_file_text_changed(self, text):
        # Blank out the 'edit labscript file' button if no labscript file is
        # selected
        enabled = bool(text)
        self.ui.toolButton_edit_labscript_file.setEnabled(enabled)
        # Blank out the 'select shot output folder' button if no labscript
        # file is selected:
        self.ui.toolButton_select_shot_output_folder.setEnabled(enabled)
        self.ui.lineEdit_labscript_file.setToolTip(text)

    def on_shot_output_folder_text_changed(self, text):
        # Blank out the 'reset default output folder' button if the user is
        # already using the default output folder
        if text == self.get_default_output_folder():
            non_default_folder = False
        else:
            non_default_folder = True
        self.ui.toolButton_reset_shot_output_folder.setEnabled(non_default_folder)
        self.ui.label_non_default_folder.setVisible(non_default_folder)
        self.ui.lineEdit_shot_output_folder.setToolTip(text)

    def on_engage_clicked(self):
        logger.info('Engage')
        try:
            send_to_BLACS = self.ui.checkBox_run_shots.isChecked()
            send_to_runviewer = self.ui.checkBox_view_shots.isChecked()
            labscript_file = self.ui.lineEdit_labscript_file.text()
            # even though we shuffle on a per global basis, if ALL of the globals are set to shuffle, then we may as well shuffle again. This helps shuffle shots more randomly than just shuffling within each level (because without this, you would still do all shots with the outer most variable the same, etc)
            shuffle = self.ui.pushButton_shuffle.checkState() == QtCore.Qt.Checked
            if not labscript_file:
                raise Exception('Error: No labscript file selected')
            output_folder = self.ui.lineEdit_shot_output_folder.text()
            if not output_folder:
                raise Exception('Error: No output folder selected')
            BLACS_host = self.ui.lineEdit_BLACS_hostname.text()
            logger.info('Parsing globals...')
            active_groups = self.get_active_groups()
            # Get ordering of expansion globals
            expansion_order = {}
            for i in range(self.axes_model.rowCount()):
                item = self.axes_model.item(i, self.AXES_COL_NAME)
                shuffle_item = self.axes_model.item(i, self.AXES_COL_SHUFFLE)
                name = item.data(self.AXES_ROLE_NAME)
                expansion_order[name] = {'order':i, 'shuffle':shuffle_item.checkState()}
            
            try:
                sequenceglobals, shots, evaled_globals, global_hierarchy, expansions = self.parse_globals(active_groups, expansion_order=expansion_order)
            except Exception as e:
                raise Exception('Error parsing globals:\n%s\nCompilation aborted.' % str(e))
            logger.info('Making h5 files')
            labscript_file, run_files = self.make_h5_files(
                labscript_file, output_folder, sequenceglobals, shots, shuffle)
            self.ui.pushButton_abort.setEnabled(True)
            self.compile_queue.put([labscript_file, run_files, send_to_BLACS, BLACS_host, send_to_runviewer])
        except Exception as e:
            self.output_box.output('%s\n\n' % str(e), red=True)
        logger.info('end engage')

    def on_abort_clicked(self):
        self.compilation_aborted.set()

    def on_restart_subprocess_clicked(self):
        # Kill and restart the compilation subprocess
        self.to_child.put(['quit', None])
        self.from_child.put(['done', False])
        time.sleep(0.1)
        self.output_box.output('Asking subprocess to quit...')
        timeout_time = time.time() + 2
        QtCore.QTimer.singleShot(50, lambda: self.check_child_exited(timeout_time, kill=False))

    def check_child_exited(self, timeout_time, kill=False):
        self.child.poll()
        if self.child.returncode is None and time.time() < timeout_time:
            QtCore.QTimer.singleShot(50, lambda: self.check_child_exited(timeout_time, kill))
            return
        elif self.child.returncode is None:
            if not kill:
                self.child.terminate()
                self.output_box.output('not responding.\n')
                timeout_time = time.time() + 2
                QtCore.QTimer.singleShot(50, lambda: self.check_child_exited(timeout_time, kill=True))
                return
            else:
                self.child.kill()
                self.output_box.output('Killed\n', red=True)
        elif kill:
            self.output_box.output('Terminated\n', red=True)
        else:
            self.output_box.output('done.\n')
        self.output_box.output('Spawning new compiler subprocess...')
        self.to_child, self.from_child, self.child = process_tree.subprocess(
            'batch_compiler.py', output_redirection_port=self.output_box.port
        )
        self.output_box.output('done.\n')
        self.output_box.output('Ready.\n\n')

    def on_tabCloseRequested(self, index):
        tab_page = self.ui.tabWidget.widget(index)
        for (globals_file, group_name), group_tab in self.currently_open_groups.items():
            if group_tab.ui is tab_page:
                self.close_group(globals_file, group_name)
                break

    def on_treeView_axes_context_menu_requested(self, point):
        raise NotImplementedError
        # menu = QtWidgets.QMenu(self.ui)
        # menu.addAction(self.action_axes_check_selected)
        # menu.addAction(self.action_axes_uncheck_selected)
        # menu.exec_(QtGui.QCursor.pos())
        pass

    def on_axes_check_selected_triggered(self, *args):
        raise NotImplementedError

    def on_axes_uncheck_selected_triggered(self, *args):
        raise NotImplementedError
        
    def on_axis_to_top_clicked(self, checked):
        # Get the selection model from the treeview
        selection_model = self.ui.treeView_axes.selectionModel()    
        # Create a list of select row indices
        selected_row_list = [index.row() for index in sorted(selection_model.selectedRows())]
        # For each row selected
        for i,row in enumerate(selected_row_list):
            # only move the row while it is not element 0, and the row above it is not selected
            # (note that while a row above may have been initially selected, it should by now, be one row higher
            # since we start moving elements of the list upwards starting from the lowest index)
            while row > 0 and (row-1) not in selected_row_list:
                # Remove the selected row
                items = self.axes_model.takeRow(row)
                # Add the selected row into a position one above
                self.axes_model.insertRow(row-1,items)
                # Since it is now a newly inserted row, select it again
                selection_model.select(self.axes_model.indexFromItem(items[0]),QtCore.QItemSelectionModel.SelectCurrent|QtCore.QItemSelectionModel.Rows)
                # reupdate the list of selected indices to reflect this change
                selected_row_list[i] -= 1
                row -= 1
                    
        self.update_axes_indentation()

    def on_axis_up_clicked(self, checked):
        # Get the selection model from the treeview
        selection_model = self.ui.treeView_axes.selectionModel()    
        # Create a list of select row indices
        selected_row_list = [index.row() for index in sorted(selection_model.selectedRows())]
        # For each row selected
        for i,row in enumerate(selected_row_list):
            # only move the row if it is not element 0, and the row above it is not selected
            # (note that while a row above may have been initially selected, it should by now, be one row higher
            # since we start moving elements of the list upwards starting from the lowest index)
            if row > 0 and (row-1) not in selected_row_list:
                # Remove the selected row
                items = self.axes_model.takeRow(row)
                # Add the selected row into a position one above
                self.axes_model.insertRow(row-1,items)
                # Since it is now a newly inserted row, select it again
                selection_model.select(self.axes_model.indexFromItem(items[0]),QtCore.QItemSelectionModel.SelectCurrent|QtCore.QItemSelectionModel.Rows)
                # reupdate the list of selected indices to reflect this change
                selected_row_list[i] -= 1
                
        self.update_axes_indentation()

    def on_axis_down_clicked(self, checked):
        # Get the selection model from the treeview
        selection_model = self.ui.treeView_axes.selectionModel()    
        # Create a list of select row indices
        selected_row_list = [index.row() for index in reversed(sorted(selection_model.selectedRows()))]
        # For each row selected
        for i,row in enumerate(selected_row_list):
            # only move the row if it is not the last element, and the row above it is not selected
            # (note that while a row below may have been initially selected, it should by now, be one row lower
            # since we start moving elements of the list upwards starting from the highest index)
            if row < self.axes_model.rowCount()-1 and (row+1) not in selected_row_list:
                # Remove the selected row
                items = self.axes_model.takeRow(row)
                # Add the selected row into a position one above
                self.axes_model.insertRow(row+1,items)
                # Since it is now a newly inserted row, select it again
                selection_model.select(self.axes_model.indexFromItem(items[0]),QtCore.QItemSelectionModel.SelectCurrent|QtCore.QItemSelectionModel.Rows)
                # reupdate the list of selected indices to reflect this change
                selected_row_list[i] += 1
            
        self.update_axes_indentation()

    def on_axis_to_bottom_clicked(self, checked):
        selection_model = self.ui.treeView_axes.selectionModel()    
        # Create a list of select row indices
        selected_row_list = [index.row() for index in reversed(sorted(selection_model.selectedRows()))]
        # For each row selected
        for i,row in enumerate(selected_row_list):
            # only move the row while it is not the last element, and the row above it is not selected
            # (note that while a row below may have been initially selected, it should by now, be one row lower
            # since we start moving elements of the list upwards starting from the highest index)
            while row < self.axes_model.rowCount()-1 and (row+1) not in selected_row_list:
                # Remove the selected row
                items = self.axes_model.takeRow(row)
                # Add the selected row into a position one above
                self.axes_model.insertRow(row+1,items)
                # Since it is now a newly inserted row, select it again
                selection_model.select(self.axes_model.indexFromItem(items[0]),QtCore.QItemSelectionModel.SelectCurrent|QtCore.QItemSelectionModel.Rows)
                # reupdate the list of selected indices to reflect this change
                selected_row_list[i] += 1
                row += 1
                
        self.update_axes_indentation()
        
    def on_axes_item_changed(self, item):
        if item.column() == self.AXES_COL_SHUFFLE:
            self.update_global_shuffle_state()
            
    def update_global_shuffle_state(self, *args, **kwargs):
        all_checked = True
        none_checked = True
        for i in range(self.axes_model.rowCount()):
            check_state = self.axes_model.item(i, self.AXES_COL_SHUFFLE).checkState() == QtCore.Qt.Checked
            all_checked = all_checked and check_state
            none_checked = none_checked and not check_state
            
        if not all_checked and not none_checked:
            self.ui.pushButton_shuffle.setTristate(True)
            self.ui.pushButton_shuffle.setCheckState(QtCore.Qt.PartiallyChecked)
        elif none_checked:
            self.ui.pushButton_shuffle.setTristate(False)
            self.ui.pushButton_shuffle.setCheckState(QtCore.Qt.Unchecked)
        else:
            self.ui.pushButton_shuffle.setTristate(False)
            self.ui.pushButton_shuffle.setCheckState(QtCore.Qt.Checked)
    
    def on_master_shuffle_clicked(self, state):
        if state in [QtCore.Qt.Checked, QtCore.Qt.Unchecked]:
            self.ui.pushButton_shuffle.setTristate(False)
            for i in range(self.axes_model.rowCount()):
                item = self.axes_model.item(i, self.AXES_COL_SHUFFLE)
                if item.checkState() != state:
                    self.axes_model.item(i, self.AXES_COL_SHUFFLE).setCheckState(state)

    def on_treeView_groups_context_menu_requested(self, point):
        menu = QtWidgets.QMenu(self.ui)
        menu.addAction(self.action_groups_set_selection_active)
        menu.addAction(self.action_groups_set_selection_inactive)
        menu.addAction(self.action_groups_delete_selected)
        menu.addAction(self.action_groups_open_selected)
        menu.addAction(self.action_groups_close_selected_groups)
        menu.addAction(self.action_groups_close_selected_files)
        copy_menu = QtWidgets.QMenu('Copy selected group(s) to...', menu)
        copy_menu.setIcon(QtGui.QIcon(':/qtutils/fugue/blue-document-copy'))
        menu.addMenu(copy_menu)
        move_menu = QtWidgets.QMenu('Move selected group(s) to...', menu)
        move_menu.setIcon(QtGui.QIcon(':/qtutils/fugue/blue-document--arrow'))
        menu.addMenu(move_menu)

        # Create a dict of all filepaths -> filenames
        filenames = {}
        for index in range(self.groups_model.rowCount()):
            filepath = self.groups_model.item(index, self.GROUPS_COL_NAME).text()
            filenames[filepath] = filepath.split(os.sep)[-1]

        # expand duplicate filenames until there is nomore duplicates
        new_filename = {}
        i = 2
        while new_filename != filenames:
            for filepath, filename in filenames.items():
                if list(filenames.values()).count(filename) > 1:
                    new_filename[filepath] = os.sep.join(filepath.split(os.sep)[-i:])
                else:
                    new_filename[filepath] = filename
            filenames = new_filename
            i += 1

        # add all filenames to the copy and move submenu
        for filepath, filename in filenames.items():
            copy_menu.addAction(filename, lambda filepath=filepath: self.on_groups_copy_selected_groups_triggered(filepath, False))
            move_menu.addAction(filename, lambda filepath=filepath: self.on_groups_copy_selected_groups_triggered(filepath, True))

        menu.exec_(QtGui.QCursor.pos())

    def on_groups_copy_selected_groups_triggered(self, dest_globals_file=None, delete_source_group=False):
        selected_indexes = self.ui.treeView_groups.selectedIndexes()
        selected_items = (self.groups_model.itemFromIndex(index) for index in selected_indexes)
        name_items = [item for item in selected_items
                      if item.column() == self.GROUPS_COL_NAME
                      and item.parent() is not None]
        for item in name_items:
            source_globals_file = item.parent().text()
            self.copy_group(source_globals_file, item.text(), dest_globals_file, delete_source_group)

    def on_groups_set_selection_active_triggered(self, checked_state):
        selected_indexes = self.ui.treeView_groups.selectedIndexes()
        # Filter to only include the 'active' column:
        selected_items = (self.groups_model.itemFromIndex(index) for index in selected_indexes)
        active_items = (item for item in selected_items
                        if item.column() == self.GROUPS_COL_ACTIVE
                        and item.parent() is not None)
        for item in active_items:
            item.setCheckState(checked_state)

    def on_groups_delete_selected_triggered(self):
        selected_indexes = self.ui.treeView_groups.selectedIndexes()
        selected_items = (self.groups_model.itemFromIndex(index) for index in selected_indexes)
        name_items = [item for item in selected_items
                      if item.column() == self.GROUPS_COL_NAME
                      and item.parent() is not None]
        # If multiple selected, show 'delete n groups?' message. Otherwise,
        # pass confirm=True to self.delete_group so it can show the regular
        # message.
        confirm_multiple = (len(name_items) > 1)
        if confirm_multiple:
            if not question_dialog("Delete %d groups?" % len(name_items)):
                return
        for item in name_items:
            globals_file = item.parent().text()
            group_name = item.text()
            self.delete_group(globals_file, group_name, confirm=not confirm_multiple)

    def on_groups_open_selected_triggered(self):
        selected_indexes = self.ui.treeView_groups.selectedIndexes()
        selected_items = (self.groups_model.itemFromIndex(index) for index in selected_indexes)
        name_items = [item for item in selected_items
                      if item.column() == self.GROUPS_COL_NAME
                      and item.parent() is not None]
        filenames = set(item.parent().text() for item in name_items)
        for item in name_items:
            globals_file = item.parent().text()
            group_name = item.text()
            if (globals_file, group_name) not in self.currently_open_groups:
                self.open_group(globals_file, group_name, trigger_preparse=False)
        if name_items:
            self.globals_changed()

    def on_groups_close_selected_groups_triggered(self):
        selected_indexes = self.ui.treeView_groups.selectedIndexes()
        selected_items = (self.groups_model.itemFromIndex(index) for index in selected_indexes)
        name_items = [item for item in selected_items
                      if item.column() == self.GROUPS_COL_NAME
                      and item.parent() is not None]
        for item in name_items:
            globals_file = item.parent().text()
            group_name = item.text()
            if (globals_file, group_name) in self.currently_open_groups:
                self.close_group(globals_file, group_name)

    def on_groups_close_selected_files_triggered(self):
        selected_indexes = self.ui.treeView_groups.selectedIndexes()
        selected_items = (self.groups_model.itemFromIndex(index) for index in selected_indexes)
        name_items = [item for item in selected_items
                      if item.column() == self.GROUPS_COL_NAME
                      and item.parent() is None]
        child_openclose_items = [item.child(i, self.GROUPS_COL_OPENCLOSE)
                                 for item in name_items
                                 for i in range(item.rowCount())]
        child_is_open = [child_item.data(self.GROUPS_ROLE_GROUP_IS_OPEN)
                         for child_item in child_openclose_items]
        if any(child_is_open):
            if not question_dialog('Close %d file(s)? This will close %d currently open group(s).' %
                                   (len(name_items), child_is_open.count(True))):
                return
        for item in name_items:
            globals_file = item.text()
            self.close_globals_file(globals_file, confirm=False)

    def on_open_globals_file_clicked(self):
        globals_file = QtWidgets.QFileDialog.getOpenFileName(self.ui,
                                                         'Select globals file',
                                                         self.last_opened_globals_folder,
                                                         "HDF5 files (*.h5)")
        if type(globals_file) is tuple:
            globals_file, _ = globals_file

        if not globals_file:
            # User cancelled selection
            return
        # Convert to standard platform specific path, otherwise Qt likes forward slashes:
        globals_file = os.path.abspath(globals_file)
        if not os.path.isfile(globals_file):
            error_dialog("No such file %s." % globals_file)
            return
        # Save the containing folder for use next time we open the dialog box:
        self.last_opened_globals_folder = os.path.dirname(globals_file)
        # Open the file:
        self.open_globals_file(globals_file)

    def on_new_globals_file_clicked(self):
        globals_file = QtWidgets.QFileDialog.getSaveFileName(self.ui,
                                                         'Create new globals file',
                                                         self.last_opened_globals_folder,
                                                         "HDF5 files (*.h5)")
        if type(globals_file) is tuple:
            globals_file, _ = globals_file

        if not globals_file:
            # User cancelled
            return
        # Convert to standard platform specific path, otherwise Qt likes
        # forward slashes:
        globals_file = os.path.abspath(globals_file)
        # Save the containing folder for use next time we open the dialog box:
        self.last_opened_globals_folder = os.path.dirname(globals_file)
        # Create the new file and open it:
        runmanager.new_globals_file(globals_file)
        self.open_globals_file(globals_file)

    def on_diff_globals_file_clicked(self):
        globals_file = QtWidgets.QFileDialog.getOpenFileName(self.ui,
                                                         'Select globals file to compare',
                                                         self.last_opened_globals_folder,
                                                         "HDF5 files (*.h5)")
        if type(globals_file) is tuple:
            globals_file, _ = globals_file

        if not globals_file:
            # User cancelled
            return

        # Convert to standard platform specific path, otherwise Qt likes forward slashes:
        globals_file = os.path.abspath(globals_file)

        # Get runmanager's globals
        active_groups = self.get_active_groups()
        if active_groups is None:
            # Invalid group selection
            return

        # Get file's globals groups
        other_groups = runmanager.get_all_groups(globals_file)

        # Display the output tab so the user can see the output:
        self.ui.tabWidget.setCurrentWidget(self.ui.tab_output)
        self.output_box.output('Globals diff with:\n%s\n\n' % globals_file)

        # Do the globals diff
        globals_diff_table = runmanager.globals_diff_groups(active_groups, other_groups)
        self.output_box.output(globals_diff_table)
        self.output_box.output('Ready.\n\n')

    def on_treeView_groups_leftClicked(self, index):
        """Here we respond to user clicks on the treeview. We do the following:
        - If the user clicks on the <click to add group> dummy row, we go into
          edit mode on it so they can enter the name of the new group they
          want.
        - If the user clicks on the icon to open or close a globals file or a
          group, we call the appropriate open and close methods and update the
          open/close data role on the model.
        - If the user clicks delete on a globals group, we call a delete
          method, which deletes it after confirmation, and closes it if it was
          open.
          """
        if qapplication.keyboardModifiers() != QtCore.Qt.NoModifier:
            # Only handle mouseclicks with no keyboard modifiers.
            return
        item = self.groups_model.itemFromIndex(index)
        # The 'name' item in the same row:
        name_index = index.sibling(index.row(), self.GROUPS_COL_NAME)
        name_item = self.groups_model.itemFromIndex(name_index)
        # The parent item, None if there is no parent:
        parent_item = item.parent()
        # What kind of row did the user click on?
        # A globals file, a group, or a 'click to add group' row?
        if item.data(self.GROUPS_ROLE_IS_DUMMY_ROW):
            # They clicked on an 'add new group' row. Enter editing
            # mode on the name item so they can enter a name for
            # the new group:
            self.ui.treeView_groups.setCurrentIndex(name_index)
            self.ui.treeView_groups.edit(name_index)
        if item.column() == self.GROUPS_COL_ACTIVE:
            # They clicked on the active column. Toggle the checkbox. We do
            # this manually because setting the item checkable means the model
            # changes before we catch the mouse click. This is a pain because
            # we want the ensuing sorting (if the user is sorting by the
            # enabled column) to keep the the selection. If the user only
            # selected the column by clicking on it, then the sort happens
            # before they selected it, and the resort happens without a visual
            # indication of where the item went, because it never got
            # selected.
            state = item.checkState()
            if state in (QtCore.Qt.Unchecked, QtCore.Qt.PartiallyChecked):
                item.setCheckState(QtCore.Qt.Checked)
            elif state == QtCore.Qt.Checked:
                item.setCheckState(QtCore.Qt.Unchecked)
            else:
                raise AssertionError('Invalid Check state')
            # If this changed the sort order, ensure the item is still visible:
            scroll_view_to_row_if_current(self.ui.treeView_groups, item)
        elif parent_item is None:
            # They clicked on a globals file row.
            globals_file = name_item.text()
            # What column did they click on?
            if item.column() == self.GROUPS_COL_OPENCLOSE:
                # They clicked the close button. Close the file:
                self.close_globals_file(globals_file)
        else:
            # They clicked on a globals group row.
            globals_file = parent_item.text()
            group_name = name_item.text()
            # What column did they click on?
            if item.column() == self.GROUPS_COL_DELETE:
                # They clicked the delete button. Delete the group:
                self.delete_group(globals_file, group_name, confirm=True)
            elif item.column() == self.GROUPS_COL_OPENCLOSE:
                # They clicked the open/close button. Which is it, open or close?
                group_is_open = item.data(self.GROUPS_ROLE_GROUP_IS_OPEN)
                if group_is_open:
                    self.close_group(globals_file, group_name)
                else:
                    self.open_group(globals_file, group_name)

    def on_treeView_groups_doubleLeftClicked(self, index):
        item = self.groups_model.itemFromIndex(index)
        # The parent item, None if there is no parent:
        parent_item = item.parent()
        if item.data(self.GROUPS_ROLE_IS_DUMMY_ROW):
            return
        elif parent_item and item.column() == self.GROUPS_COL_NAME:
            # it's a group name item. What's the group and file name?
            globals_file = parent_item.text()
            group_name = item.text()
            if (globals_file, group_name) not in self.currently_open_groups:
                self.open_group(globals_file, group_name)
            # Focus the tab:
            group_tab = self.currently_open_groups[globals_file, group_name]
            for i in range(self.ui.tabWidget.count()):
                if self.ui.tabWidget.widget(i) is group_tab.ui:
                    self.ui.tabWidget.setCurrentIndex(i)
                    break

    def on_groups_model_item_changed(self, item):
        """This function is for responding to data changes in the model. The
        methods for responding to changes different columns do different
        things. Mostly they make other data changes for model consistency, but
        also group creation and renaming is handled in response to changes to
        the 'name' column. When we change things elsewhere, we prefer to only
        change one thing, and the rest of the changes are triggered here. So
        here we do the following:

        Be careful not to recurse unsafely into this method - changing
        something that itself triggers further changes is fine so long as they
        peter out and don't get stuck in a loop. If recursion needs to be
        stopped, one can disconnect the signal temporarily with the context
        manager self.groups_model_item_changed_disconnected. But use this
        sparingly, otherwise there's the risk that some required data updates
        will be forgotten about and won't happen.
        """
        if item.column() == self.GROUPS_COL_NAME:
            self.on_groups_model_name_changed(item)
        elif item.column() == self.GROUPS_COL_ACTIVE:
            self.on_groups_model_active_changed(item)
        elif item.column() == self.GROUPS_COL_OPENCLOSE:
            self.on_groups_model_openclose_changed(item)

    def on_groups_model_name_changed(self, item):
        """Handles group renaming and creation of new groups due to the user
        editing the <click to add group> item"""
        parent_item = item.parent()
        # File rows are supposed to be uneditable, but just to be sure we have
        # a group row:
        assert parent_item is not None
        if item.data(self.GROUPS_ROLE_IS_DUMMY_ROW):
            item_text = item.text()
            if item_text != self.GROUPS_DUMMY_ROW_TEXT:
                # The user has made a new globals group by editing the <click
                # to add group> item.
                globals_file = parent_item.text()
                group_name = item_text
                self.new_group(globals_file, group_name)
        else:
            # User has renamed a globals group.
            new_group_name = item.text()
            previous_group_name = item.data(self.GROUPS_ROLE_PREVIOUS_NAME)
            # Ensure it truly is a name change, and not something else about
            # the item changing:
            if new_group_name != previous_group_name:
                globals_file = parent_item.text()
                self.rename_group(globals_file, previous_group_name, new_group_name)

    def on_groups_model_active_changed(self, item):
        """Sets the sort data for the item in response to its check state
        changing. Also, if this is the first time this function has been
        called on the stack, that is, the change was initiated externally
        instead of via recursion from this function itself, then set the check
        state of other items for consistency. This entails checking/unchecking
        all group rows in response to the file row's check state changing, or
        changing the file row's check state to reflect the check state of the
        child group rows. That's why we need to keep track of the recursion
        depth - so that those changes we make don't in turn cause further
        changes. But we don't disconnect the on_changed signal altogether,
        because we still want to do the update of the sort data, and anything
        else that might be added in future."""
        self.on_groups_model_active_changed_recursion_depth += 1
        try:
            check_state = item.checkState()
            # Ensure sort data matches active state:
            item.setData(check_state, self.GROUPS_ROLE_SORT_DATA)
            if self.on_groups_model_active_changed_recursion_depth > 1:
                # Prevent all below code from running in response to data changes
                # initiated from within this method itself. The code above this
                # check still runs in response to all changes.
                return

            parent_item = item.parent()
            if parent_item is not None:
                # A 'group active' checkbox changed due to external action (not from this method itself).
                # Update the parent file checkbox to reflect the state of its children
                children = [parent_item.child(i, self.GROUPS_COL_ACTIVE) for i in range(parent_item.rowCount())]
                child_states = [child.checkState() for child in children
                                if not child.data(self.GROUPS_ROLE_IS_DUMMY_ROW)]
                parent_active_index = parent_item.index().sibling(parent_item.index().row(), self.GROUPS_COL_ACTIVE)
                parent_active_item = self.groups_model.itemFromIndex(parent_active_index)
                if all(state == QtCore.Qt.Checked for state in child_states):
                    parent_active_item.setCheckState(QtCore.Qt.Checked)
                elif all(state == QtCore.Qt.Unchecked for state in child_states):
                    parent_active_item.setCheckState(QtCore.Qt.Unchecked)
                else:
                    parent_active_item.setCheckState(QtCore.Qt.PartiallyChecked)
            else:
                # A 'file active' checkbox changed due to external action (not from this method itself).
                # Update the check state of all children to match.
                name_index = item.index().sibling(item.index().row(), self.GROUPS_COL_NAME)
                name_item = self.groups_model.itemFromIndex(name_index)
                checkstate = item.checkState()
                children = [name_item.child(i, self.GROUPS_COL_ACTIVE) for i in range(name_item.rowCount())]
                for child in children:
                    if not child.data(self.GROUPS_ROLE_IS_DUMMY_ROW):
                        child.setCheckState(checkstate)
        finally:
            self.on_groups_model_active_changed_recursion_depth -= 1
            if self.on_groups_model_active_changed_recursion_depth == 0:
                self.do_model_sort()
                # Trigger a preparse to occur:
                self.globals_changed()

    def on_groups_model_openclose_changed(self, item):
        """Sets item sort data and icon in response to the open/close state of a group
        changing."""
        parent_item = item.parent()
        # The open/close state of a globals group changed. It is definitely a
        # group, not a file, as the open/close state of a file shouldn't be
        # changing.
        assert parent_item is not None  # Just to be sure.
        # Ensure the sort data matches the open/close state:
        group_is_open = item.data(self.GROUPS_ROLE_GROUP_IS_OPEN)
        item.setData(group_is_open, self.GROUPS_ROLE_SORT_DATA)
        # Set the appropriate icon and tooltip. Changing the icon causes
        # itemChanged to be emitted, even if it the same icon, and even if we
        # were to use the same QIcon instance. So to avoid infinite recursion
        # we temporarily disconnect the signal whilst we set the icons.
        with self.groups_model_item_changed_disconnected:
            if group_is_open:
                item.setIcon(QtGui.QIcon(':qtutils/fugue/cross'))
                item.setToolTip('Close globals group.')
            else:
                item.setIcon(QtGui.QIcon(':qtutils/fugue/plus'))
                item.setToolTip('Load globals group into runmanager.')
            self.do_model_sort()
            # If this changed the sort order, ensure the item is still visible:
            scroll_view_to_row_if_current(self.ui.treeView_groups, item)

    @inmain_decorator()
    def get_default_output_folder(self):
        """Returns what the default output folder would be right now, based on
        the current date and selected labscript file. Returns empty string if
        no labscript file is selected. Does not create the default output
        folder, does not check if it exists."""
        current_labscript_file = self.ui.lineEdit_labscript_file.text()
        if not current_labscript_file:
            return ''
        _, default_output_folder, _ = runmanager.new_sequence_details(
            current_labscript_file,
            config=self.exp_config,
            increment_sequence_index=False,
        )
        default_output_folder = os.path.normpath(default_output_folder)
        return default_output_folder

    def rollover_shot_output_folder(self):
        """Runs in a thread, checking once a second if the default output folder has
        changed, likely because the date has changed. If it is or has, sets the default
        folder in which compiled shots will be put. Does not create the folder if it
        does not already exists, this will be done at compile-time. Will run immediately
        without waiting a full second if the threading.Event
        self.output_folder_update_required is set() from anywhere."""
        while True:
            # Wait up to one second, shorter if the Event() gets set() by someone:
            self.output_folder_update_required.wait(30)
            self.output_folder_update_required.clear()
            self.check_output_folder_update()

    @inmain_decorator()
    def check_output_folder_update(self):
        """Do a single check of whether the output folder needs updating. This
        is implemented as a separate function to the above loop so that the
        whole check happens at once in the Qt main thread and hence is atomic
        and can't be interfered with by other Qt calls in the program."""
        current_default_output_folder = self.get_default_output_folder()
        if current_default_output_folder is None:
            # No labscript file selected:
            return
        currently_selected_output_folder = self.ui.lineEdit_shot_output_folder.text()
        if current_default_output_folder != self.previous_default_output_folder:
            # It's a new day, or a new labscript file.
            # Is the user using default folders?
            if currently_selected_output_folder == self.previous_default_output_folder:
                # Yes they are. In that case, update to use the new folder:
                self.ui.lineEdit_shot_output_folder.setText(current_default_output_folder)
            self.previous_default_output_folder = current_default_output_folder

    @inmain_decorator()
    def globals_changed(self):
        """Called from either self or a GroupTab to inform runmanager that
        something about globals has changed, and that they need parsing
        again"""
        self.ui.pushButton_engage.setEnabled(False)
        QtCore.QTimer.singleShot(1,self.preparse_globals_required.set)

    def update_axes_indentation(self):
        for i in range(self.axes_model.rowCount()):
            item = self.axes_model.item(i, self.AXES_COL_NAME)
            text = item.text().lstrip()
            text = '    '*i + text
            item.setText(text)
            
    @inmain_decorator()  # Is called by preparser thread
    def update_axes_tab(self, expansions, dimensions):
        # get set of expansions
        expansion_list = []
        for global_name, expansion in expansions.items():
            if expansion:
                if expansion == 'outer':
                    expansion_list.append('outer '+global_name)
                else:
                    expansion_list.append('zip '+expansion)
                
        expansion_list = set(expansion_list)
                
        # find items to delete
        for i in reversed(range(self.axes_model.rowCount())):
            item = self.axes_model.item(i, self.AXES_COL_NAME)
            name = item.data(self.AXES_ROLE_NAME)
            if name not in expansion_list:
                item = self.axes_model.takeRow(i)
                del item
            else:
                length_item = self.axes_model.item(i, self.AXES_COL_LENGTH)
                if name in dimensions:
                    length_item.setText("{}".format(dimensions[name]))
                else:
                    length_item.setText('Unknown')
                
                # remove from expansions list so we don't add it again
                expansion_list.remove(name)
            
        # add new rows
        for expansion_name in expansion_list:
            shuffle = self.ui.pushButton_shuffle.checkState() != QtCore.Qt.Unchecked
            self.add_item_to_axes_model(expansion_name, shuffle, dimensions)
                
        self.update_axes_indentation() 

    def add_item_to_axes_model(self, expansion_name, shuffle, dimensions = None):
        if dimensions is None:
            dimensions = {}
        
        items = []
        
        expansion_type, name = expansion_name.split()
        name_item = QtGui.QStandardItem(name)
        name_item.setData(expansion_name, self.AXES_ROLE_NAME)
        if expansion_type == 'outer':
            name_item.setIcon(QtGui.QIcon(':qtutils/custom/outer'))
        else:
            name_item.setIcon(QtGui.QIcon(':qtutils/custom/zip'))
        items.append(name_item)
        
        length = 'Unknown'
        if expansion_name in dimensions:
            length = "{}".format(dimensions[expansion_name])
        length_item = QtGui.QStandardItem(length)
        items.append(length_item)
        
        shuffle_item = QtGui.QStandardItem()
        shuffle_item.setCheckable(True)
        shuffle_item.setCheckState(QtCore.Qt.Checked if shuffle else QtCore.Qt.Unchecked)
        
        items.append(shuffle_item)
        
        self.axes_model.appendRow(items)
    
    @inmain_decorator()  # Is called by preparser thread
    def update_tabs_parsing_indication(self, active_groups, sequence_globals, evaled_globals, n_shots):
        for group_tab in self.currently_open_groups.values():
            group_tab.update_parse_indication(active_groups, sequence_globals, evaled_globals)
        self.ui.pushButton_engage.setEnabled(True)
        if n_shots == 1:
            n_shots_string = '(1 shot)'
        else:
            n_shots_string = '({} shots)'.format(n_shots)
        self.ui.pushButton_engage.setText('Engage {}'.format(n_shots_string))

    def preparse_globals(self):
        active_groups = self.get_active_groups()
        if active_groups is None:
            # There was an error, get_active_groups has already shown
            # it to the user.
            return
        # Expansion mode is automatically updated when the global's
        # type changes. If this occurs, we will have to parse again to
        # include the change:
        while True:
            results = self.parse_globals(active_groups, raise_exceptions=False, expand_globals=False, return_dimensions = True)
            sequence_globals, shots, evaled_globals, global_hierarchy, expansions, dimensions = results
            n_shots = len(shots)
            expansions_changed = self.guess_expansion_modes(
                active_groups, evaled_globals, global_hierarchy, expansions)
            if not expansions_changed:
                # Now expand globals while parsing to calculate the number of shots.
                # this must only be done after the expansion type guessing has been updated to avoid exceptions
                # when changing a zip group from a list to a single value
                results = self.parse_globals(active_groups, raise_exceptions=False, expand_globals=True, return_dimensions = True)
                sequence_globals, shots, evaled_globals, global_hierarchy, expansions, dimensions = results
                n_shots = len(shots)
                break
        self.update_tabs_parsing_indication(active_groups, sequence_globals, evaled_globals, n_shots)
        self.update_axes_tab(expansions, dimensions)


    def preparse_globals_loop(self):
        """Runs in a thread, waiting on a threading.Event that tells us when
        some globals have changed, and calls parse_globals to evaluate them
        all before feeding the results back to the relevant tabs to be
        displayed."""
        while True:
            try:
                # Wait until we're needed:
                self.preparse_globals_required.wait()
                self.preparse_globals_required.clear()
                # Do some work:
                self.preparse_globals()
            except Exception:
                # Raise the error, but keep going so we don't take down the
                # whole thread if there is a bug.
                exc_info = sys.exc_info()
                raise_exception_in_thread(exc_info)
                continue

    def get_group_item_by_name(self, globals_file, group_name, column, previous_name=None):
        """Returns an item from the row representing a globals group in the
        groups model. Which item is returned is set by the column argument."""
        parent_item = self.groups_model.findItems(globals_file, column=self.GROUPS_COL_NAME)[0]
        possible_name_items = self.groups_model.findItems(group_name, QtCore.Qt.MatchRecursive,
                                                          column=self.GROUPS_COL_NAME)
        # Don't accidentally match on other groups or files with the same name
        # as this group:
        possible_name_items = [item for item in possible_name_items if item.parent() == parent_item]
        if previous_name is not None:
            # Also filter by previous name, useful for telling rows apart when
            # a rename is in progress and two rows may temporarily contain the
            # same name (though the rename code with throw an error and revert
            # it).
            possible_name_items = [item for item in possible_name_items
                                   if item.data(self.GROUPS_ROLE_PREVIOUS_NAME) == previous_name]
        elif group_name != self.GROUPS_DUMMY_ROW_TEXT:
            # Don't return the dummy item unless they asked for it explicitly
            # - if a new group is being created, its name might be
            # simultaneously present in its own row and the dummy row too.
            possible_name_items = [item for item in possible_name_items
                                   if not item.data(self.GROUPS_ROLE_IS_DUMMY_ROW)]

        if len(possible_name_items) > 1:
            raise LookupError('Multiple items found')
        elif not possible_name_items:
            raise LookupError('No item found')
        name_item = possible_name_items[0]
        name_index = name_item.index()
        # Found the name item, get the sibling item for the column requested:
        item_index = name_index.sibling(name_index.row(), column)
        item = self.groups_model.itemFromIndex(item_index)
        return item

    def do_model_sort(self):
        header = self.ui.treeView_groups.header()
        sort_column = header.sortIndicatorSection()
        sort_order = header.sortIndicatorOrder()
        self.ui.treeView_groups.sortByColumn(sort_column, sort_order)

    @inmain_decorator()  # Can be called from a non-main thread
    def get_active_groups(self):
        """Returns active groups in the format {group_name: globals_file}.
        Displays an error dialog and returns None if multiple groups of the
        same name are selected, this is invalid - selected groups must be
        uniquely named."""
        active_groups = {}
        for i in range(self.groups_model.rowCount()):
            file_name_item = self.groups_model.item(i, self.GROUPS_COL_NAME)
            for j in range(file_name_item.rowCount()):
                group_name_item = file_name_item.child(j, self.GROUPS_COL_NAME)
                group_active_item = file_name_item.child(j, self.GROUPS_COL_ACTIVE)
                if group_active_item.checkState() == QtCore.Qt.Checked:
                    group_name = group_name_item.text()
                    globals_file = file_name_item.text()
                    if group_name in active_groups:
                        error_dialog('There are two active groups named %s. ' % group_name +
                                     'Active groups must have unique names to be used together.')
                        return
                    active_groups[group_name] = globals_file
        return active_groups

    def open_globals_file(self, globals_file):
        # Do nothing if this file is already open:
        if self.groups_model.findItems(globals_file, column=self.GROUPS_COL_NAME):
            return

        # Get the groups:
        groups = runmanager.get_grouplist(globals_file)
        # Add the parent row:
        file_name_item = QtGui.QStandardItem(globals_file)
        file_name_item.setEditable(False)
        file_name_item.setToolTip(globals_file)
        # Sort column by name:
        file_name_item.setData(globals_file, self.GROUPS_ROLE_SORT_DATA)

        file_active_item = QtGui.QStandardItem()
        file_active_item.setCheckState(QtCore.Qt.Unchecked)
        # Sort column by CheckState - must keep this updated when checkstate changes:
        file_active_item.setData(QtCore.Qt.Unchecked, self.GROUPS_ROLE_SORT_DATA)
        file_active_item.setEditable(False)
        file_active_item.setToolTip('Check to set all the file\'s groups as active.')

        file_delete_item = QtGui.QStandardItem()  # Blank, only groups have a delete button
        file_delete_item.setEditable(False)
        # Must be set to something so that the dummy row doesn't get sorted first:
        file_delete_item.setData(False, self.GROUPS_ROLE_SORT_DATA)

        file_close_item = QtGui.QStandardItem()
        file_close_item.setIcon(QtGui.QIcon(':qtutils/fugue/cross'))
        file_close_item.setEditable(False)
        file_close_item.setToolTip('Close globals file.')

        self.groups_model.appendRow([file_name_item, file_active_item, file_delete_item, file_close_item])

        # Add the groups as children:
        for group_name in groups:
            row = self.make_group_row(group_name)
            file_name_item.appendRow(row)

        # Finally, add the <Click to add group> row at the bottom:
        dummy_name_item = QtGui.QStandardItem(self.GROUPS_DUMMY_ROW_TEXT)
        dummy_name_item.setToolTip('Click to add group')
        # This lets later code know that this row does
        # not correspond to an actual globals group:
        dummy_name_item.setData(True, self.GROUPS_ROLE_IS_DUMMY_ROW)
        dummy_name_item.setData(self.GROUPS_DUMMY_ROW_TEXT, self.GROUPS_ROLE_PREVIOUS_NAME)
        dummy_name_item.setFlags(QtCore.Qt.ItemIsEnabled | QtCore.Qt.ItemIsEditable)  # Clears the 'selectable' flag

        dummy_active_item = QtGui.QStandardItem()
        dummy_active_item.setData(True, self.GROUPS_ROLE_IS_DUMMY_ROW)
        dummy_active_item.setFlags(QtCore.Qt.NoItemFlags)

        dummy_delete_item = QtGui.QStandardItem()
        dummy_delete_item.setData(True, self.GROUPS_ROLE_IS_DUMMY_ROW)
        dummy_delete_item.setFlags(QtCore.Qt.NoItemFlags)

        dummy_open_close_item = QtGui.QStandardItem()
        dummy_open_close_item.setData(True, self.GROUPS_ROLE_IS_DUMMY_ROW)
        dummy_open_close_item.setFlags(QtCore.Qt.NoItemFlags)

        # Not setting anything as the above items' sort role has the effect of
        # ensuring this row is always sorted to the end of the list, without
        # us having to implement any custom sorting methods or subclassing
        # anything, yay.

        file_name_item.appendRow([dummy_name_item, dummy_active_item, dummy_delete_item, dummy_open_close_item])
        # Expand the child items to be visible:
        self.ui.treeView_groups.setExpanded(file_name_item.index(), True)
        self.globals_changed()
        self.do_model_sort()
        # If this changed the sort order, ensure the file item is visible:
        scroll_view_to_row_if_current(self.ui.treeView_groups, file_name_item)

    def make_group_row(self, group_name):
        """Returns a new row representing one group in the groups tab, ready to be
        inserted into the model."""
        group_name_item = QtGui.QStandardItem(group_name)
        # We keep the previous name around so that we can detect what changed:
        group_name_item.setData(group_name, self.GROUPS_ROLE_PREVIOUS_NAME)
        # Sort column by name:
        group_name_item.setData(group_name, self.GROUPS_ROLE_SORT_DATA)

        group_active_item = QtGui.QStandardItem()
        group_active_item.setCheckState(QtCore.Qt.Unchecked)
        # Sort column by CheckState - must keep this updated whenever the
        # checkstate changes:
        group_active_item.setData(QtCore.Qt.Unchecked, self.GROUPS_ROLE_SORT_DATA)
        group_active_item.setEditable(False)
        group_active_item.setToolTip(
            'Whether or not the globals within this group should be used by runmanager for compilation.')

        group_delete_item = QtGui.QStandardItem()
        group_delete_item.setIcon(QtGui.QIcon(':qtutils/fugue/minus'))
        # Must be set to something so that the dummy row doesn't get sorted first:
        group_delete_item.setData(False, self.GROUPS_ROLE_SORT_DATA)
        group_delete_item.setEditable(False)
        group_delete_item.setToolTip('Delete globals group from file.')

        group_open_close_item = QtGui.QStandardItem()
        group_open_close_item.setIcon(QtGui.QIcon(':qtutils/fugue/plus'))
        group_open_close_item.setData(False, self.GROUPS_ROLE_GROUP_IS_OPEN)
        # Sort column by whether group is open - must keep this manually
        # updated when the state changes:
        group_open_close_item.setData(False, self.GROUPS_ROLE_SORT_DATA)
        group_open_close_item.setEditable(False)
        group_open_close_item.setToolTip('Load globals group into runmananger.')

        row = [group_name_item, group_active_item, group_delete_item, group_open_close_item]
        return row

    def close_globals_file(self, globals_file, confirm=True):
        item = self.groups_model.findItems(globals_file, column=self.GROUPS_COL_NAME)[0]
        # Close any open groups in this globals file:

        child_name_items = [item.child(i, self.GROUPS_COL_NAME) for i in range(item.rowCount())]
        child_openclose_items = [item.child(i, self.GROUPS_COL_OPENCLOSE) for i in range(item.rowCount())]
        child_is_open = [child_item.data(self.GROUPS_ROLE_GROUP_IS_OPEN)
                         for child_item in child_openclose_items]
        if confirm and any(child_is_open):
            if not question_dialog('Close %s? This will close %d currently open group(s).' %
                                   (globals_file, child_is_open.count(True))):
                return
        to_close = [name_item for name_item, is_open in zip(child_name_items, child_is_open) if is_open]
        for name_item in to_close:
            group_name = name_item.text()
            self.close_group(globals_file, group_name)

        # Remove the globals file from the model:
        self.groups_model.removeRow(item.row())
        self.globals_changed()

    def copy_group(self, source_globals_file, source_group_name, dest_globals_file=None, delete_source_group=False):
        """This function copys a group of globals with the name source_group_name from the file
            source_globals_file to a new file dest_globals_file. If delete_source_group is True
            the source group is deleted after copying"""
        if delete_source_group and source_globals_file == dest_globals_file:
            return
        try:
            dest_group_name = runmanager.copy_group(source_globals_file, source_group_name, dest_globals_file, delete_source_group)
        except Exception as e:
            error_dialog(str(e))
        else:
            # Insert the newly created globals group into the model, as a
            # child row of the new globals file.
            if dest_globals_file is None:
                dest_globals_file = source_globals_file

            # find the new groups parent row by filepath
            for index in range(self.groups_model.rowCount()):
                if self.groups_model.item(index, self.GROUPS_COL_NAME).text() == dest_globals_file:
                    parent_row = self.groups_model.item(index)
                    break

            last_index = parent_row.rowCount()
            # Insert it as the row before the last (dummy) row:
            group_row = self.make_group_row(dest_group_name)
            parent_row.insertRow(last_index - 1, group_row)
            self.do_model_sort()

            # Open the group
            self.open_group(dest_globals_file, dest_group_name)
            name_item = group_row[self.GROUPS_COL_NAME]
            self.globals_changed()
            self.ui.treeView_groups.setCurrentIndex(name_item.index())

            # delete original
            if delete_source_group:
                self.delete_group(source_globals_file, source_group_name, confirm=False)

            # If this changed the sort order, ensure the group item is still visible:
            scroll_view_to_row_if_current(self.ui.treeView_groups, name_item)

    def new_group(self, globals_file, group_name):
        item = self.get_group_item_by_name(globals_file, group_name, self.GROUPS_COL_NAME,
                                           previous_name=self.GROUPS_DUMMY_ROW_TEXT)
        try:
            runmanager.new_group(globals_file, group_name)
        except Exception as e:
            error_dialog(str(e))
        else:
            # Insert the newly created globals group into the model, as a
            # child row of the globals file it belong to.
            group_row = self.make_group_row(group_name)
            last_index = item.parent().rowCount()
            # Insert it as the row before the last (dummy) row:
            item.parent().insertRow(last_index - 1, group_row)
            self.do_model_sort()
            # Open the group and mark it active:
            self.open_group(globals_file, group_name)
            active_item = group_row[self.GROUPS_COL_ACTIVE]
            name_item = group_row[self.GROUPS_COL_NAME]
            active_item.setCheckState(QtCore.Qt.Checked)
            self.globals_changed()
            self.ui.treeView_groups.setCurrentIndex(name_item.index())
            # If this changed the sort order, ensure the group item is still visible:
            scroll_view_to_row_if_current(self.ui.treeView_groups, name_item)
        finally:
            # Set the dummy row's text back ready for another group to be created:
            item.setText(self.GROUPS_DUMMY_ROW_TEXT)

    def open_group(self, globals_file, group_name, trigger_preparse=True):
        assert (globals_file, group_name) not in self.currently_open_groups  # sanity check
        group_tab = GroupTab(self.ui.tabWidget, globals_file, group_name)
        self.currently_open_groups[globals_file, group_name] = group_tab

        # Set the open/close state in the groups_model. itemChanged will be
        # emitted and self.on_groups_model_item_changed will handle updating
        # the other data roles, icons etc:
        openclose_item = self.get_group_item_by_name(globals_file, group_name, self.GROUPS_COL_OPENCLOSE)
        openclose_item.setData(True, self.GROUPS_ROLE_GROUP_IS_OPEN)
        # Trigger a preparse to occur in light of this. Calling code can
        # disable this so that multiple groups can be opened at once without
        # triggering a preparse. If they do so, they should call
        # self.globals_changed() themselves.
        if trigger_preparse:
            self.globals_changed()

    def rename_group(self, globals_file, previous_group_name, new_group_name):
        item = self.get_group_item_by_name(globals_file, new_group_name, self.GROUPS_COL_NAME,
                                           previous_name=previous_group_name)
        try:
            runmanager.rename_group(globals_file, previous_group_name, new_group_name)
        except Exception as e:
            error_dialog(str(e))
            # Set the item text back to the old name, since the rename failed:
            item.setText(previous_group_name)
        else:
            item.setData(new_group_name, self.GROUPS_ROLE_PREVIOUS_NAME)
            item.setData(new_group_name, self.GROUPS_ROLE_SORT_DATA)
            self.do_model_sort()
            # If this changed the sort order, ensure the group item is still visible:
            scroll_view_to_row_if_current(self.ui.treeView_groups, item)
            group_tab = self.currently_open_groups.pop((globals_file, previous_group_name), None)
            if group_tab is not None:
                # Change labels and tooltips appropriately if the group is open:
                group_tab.set_file_and_group_name(globals_file, new_group_name)
                # Re-add it to the dictionary under the new name:
                self.currently_open_groups[globals_file, new_group_name] = group_tab

    def close_group(self, globals_file, group_name):
        group_tab = self.currently_open_groups.pop((globals_file, group_name), None)
        assert group_tab is not None  # Just in case
        group_tab.close()
        openclose_item = self.get_group_item_by_name(globals_file, group_name, self.GROUPS_COL_OPENCLOSE)
        openclose_item.setData(False, self.GROUPS_ROLE_GROUP_IS_OPEN)

    def delete_group(self, globals_file, group_name, confirm=True):
        if confirm:
            if not question_dialog("Delete the group '%s'?" % group_name):
                return
        # If the group is open, close it:
        group_tab = self.currently_open_groups.get((globals_file, group_name))
        if group_tab is not None:
            self.close_group(globals_file, group_name)
        runmanager.delete_group(globals_file, group_name)
        # Find the entry for this group in self.groups_model and remove it:
        name_item = self.get_group_item_by_name(globals_file, group_name, self.GROUPS_COL_NAME)
        name_item.parent().removeRow(name_item.row())
        self.globals_changed()

    def on_save_configuration_triggered(self):
        if self.last_save_config_file is None:
            self.on_save_configuration_as_triggered()
            self.ui.actionSave_configuration_as.setEnabled(True)
            self.ui.actionRevert_configuration.setEnabled(True)
        else:
            self.save_configuration(self.last_save_config_file)

    def on_revert_configuration_triggered(self):
        save_data = self.get_save_data()
        if self.last_save_data is not None and save_data != self.last_save_data:
            message = 'Revert configuration to the last saved state in \'%s\'?' % self.last_save_config_file
            reply = QtWidgets.QMessageBox.question(self.ui, 'Load configuration', message,
                                               QtWidgets.QMessageBox.Yes | QtWidgets.QMessageBox.Cancel)
            if reply == QtWidgets.QMessageBox.Cancel:
                return
            elif reply == QtWidgets.QMessageBox.Yes:
                self.load_configuration(self.last_save_config_file)
        else:
            error_dialog('no changes to revert')

    def on_save_configuration_as_triggered(self):
        if self.last_save_config_file is not None:
            default = self.last_save_config_file
        else:
            default = os.path.join(self.exp_config.get('paths', 'experiment_shot_storage'), 'runmanager.ini')
        save_file = QtWidgets.QFileDialog.getSaveFileName(self.ui,
                                                      'Select  file to save current runmanager configuration',
                                                      default,
                                                      "config files (*.ini)")
        if type(save_file) is tuple:
            save_file, _ = save_file

        if not save_file:
            # User cancelled
            return
        # Convert to standard platform specific path, otherwise Qt likes
        # forward slashes:
        save_file = os.path.abspath(save_file)
        self.save_configuration(save_file)

    def get_save_data(self):
        # Get the currently open files and active groups:
        h5_files_open = []
        active_groups = []
        for i in range(self.groups_model.rowCount()):
            file_name_item = self.groups_model.item(i, self.GROUPS_COL_NAME)
            globals_file_name = file_name_item.text()
            h5_files_open.append(globals_file_name)
            for j in range(file_name_item.rowCount()):
                group_name_item = file_name_item.child(j, self.GROUPS_COL_NAME)
                group_name = group_name_item.text()
                group_active_item = file_name_item.child(j, self.GROUPS_COL_ACTIVE)
                if group_active_item.checkState() == QtCore.Qt.Checked:
                    active_groups.append((globals_file_name, group_name))
        # Get the currently open groups:
        groups_open = []
        for i in range(self.ui.tabWidget.count()):
            tab_page = self.ui.tabWidget.widget(i)
            for (globals_file_name, group_name), group_tab in self.currently_open_groups.items():
                if group_tab.ui is tab_page:
                    groups_open.append((globals_file_name, group_name))
                    break
        # Get the labscript file, output folder, and whether the output folder
        # is default:
        current_labscript_file = self.ui.lineEdit_labscript_file.text()
        shot_output_folder = self.ui.lineEdit_shot_output_folder.text()
        is_using_default_shot_output_folder = (shot_output_folder == self.get_default_output_folder())
        # Only save the shot output folder if not using the default, that way
        # the folder updating as the day rolls over will not be detected as a
        # change to the save data:
        if is_using_default_shot_output_folder:
            shot_output_folder = ''

        # Get the server hostnames:
        BLACS_host = self.ui.lineEdit_BLACS_hostname.text()

        send_to_runviewer = self.ui.checkBox_view_shots.isChecked()
        send_to_BLACS = self.ui.checkBox_run_shots.isChecked()
        shuffle = self.ui.pushButton_shuffle.isChecked()

        # axes tab information
        axes = []
        for i in range(self.axes_model.rowCount()):
            name_item = self.axes_model.item(i, self.AXES_COL_NAME)
            shuffle_item = self.axes_model.item(i, self.AXES_COL_SHUFFLE)
            shuffle_state = shuffle_item.checkState()
            
            axes.append((name_item.data(self.AXES_ROLE_NAME), 1 if shuffle_state == QtCore.Qt.Checked else 0))
        
        save_data = {'h5_files_open': h5_files_open,
                     'active_groups': active_groups,
                     'groups_open': groups_open,
                     'current_labscript_file': current_labscript_file,
                     'shot_output_folder': shot_output_folder,
                     'is_using_default_shot_output_folder': is_using_default_shot_output_folder,
                     'send_to_runviewer': send_to_runviewer,
                     'send_to_BLACS': send_to_BLACS,
                     'shuffle': shuffle,
                     'axes': axes,
                     'BLACS_host': BLACS_host}
        return save_data

    def save_configuration(self, save_file):
        runmanager_config = LabConfig(save_file)
        save_data = self.get_save_data()
        self.last_save_config_file = save_file
        self.last_save_data = save_data
        for key, value in save_data.items():
            runmanager_config.set('runmanager_state', key, pprint.pformat(value))

    def on_load_configuration_triggered(self):
        save_data = self.get_save_data()
        if self.last_save_data is not None and save_data != self.last_save_data:
            message = ('Current configuration (which groups are active/open and other GUI state) '
                       'has changed: save config file \'%s\'?' % self.last_save_config_file)
            reply = QtWidgets.QMessageBox.question(self.ui, 'Load configuration', message,
                                               QtWidgets.QMessageBox.Yes | QtWidgets.QMessageBox.No | QtWidgets.QMessageBox.Cancel)
            if reply == QtWidgets.QMessageBox.Cancel:
                return
            if reply == QtWidgets.QMessageBox.Yes:
                self.save_configuration(self.last_save_config_file)

        if self.last_save_config_file is not None:
            default = self.last_save_config_file
        else:
            default = os.path.join(self.exp_config.get('paths', 'experiment_shot_storage'), 'runmanager.ini')

        file = QtWidgets.QFileDialog.getOpenFileName(self.ui,
                                                 'Select runmanager configuration file to load',
                                                 default,
                                                 "config files (*.ini)")
        if type(file) is tuple:
            file, _ = file

        if not file:
            # User cancelled
            return
        # Convert to standard platform specific path, otherwise Qt likes
        # forward slashes:
        file = os.path.abspath(file)
        self.load_configuration(file)

    def load_configuration(self, filename):
        self.last_save_config_file = filename
        self.ui.actionSave_configuration.setText('Save configuration %s'%filename)
        # Close all files:
        save_data = self.get_save_data()
        for globals_file in save_data['h5_files_open']:
            self.close_globals_file(globals_file, confirm=False)
        # Ensure folder exists, if this was opened programmatically we are
        # creating the file, so the directory had better exist!
        runmanager_config = LabConfig(filename)

        has_been_a_warning = [False]
        def warning(message):
            if not has_been_a_warning[0]:
                has_been_a_warning[0] = True
                self.output_box.output('\n')
            self.output_box.output('Warning: %s\n' % message, red=True)

        try:
            h5_files_open = ast.literal_eval(runmanager_config.get('runmanager_state', 'h5_files_open'))
        except Exception:
            pass
        else:
            for globals_file in h5_files_open:
                if os.path.exists(globals_file):
                    try:
                        self.open_globals_file(globals_file)
                        self.last_opened_globals_folder = os.path.dirname(globals_file)
                    except Exception:
                        raise_exception_in_thread(sys.exc_info())
                        continue
                else:
                    self.output_box.output('\nWarning: globals file %s no longer exists\n' % globals_file, red=True)
        try:
            active_groups = ast.literal_eval(runmanager_config.get('runmanager_state', 'active_groups'))
        except Exception:
            pass
        else:
            for globals_file, group_name in active_groups:
                try:
                    group_active_item = self.get_group_item_by_name(globals_file, group_name, self.GROUPS_COL_ACTIVE)
                    group_active_item.setCheckState(QtCore.Qt.Checked)
                except LookupError:
                    warning("previously active group '%s' in %s no longer exists" % (group_name, globals_file))
        try:
            groups_open = ast.literal_eval(runmanager_config.get('runmanager_state', 'groups_open'))
        except Exception:
            pass
        else:
            for globals_file, group_name in groups_open:
                # First check if it exists:
                try:
                    self.get_group_item_by_name(globals_file, group_name, self.GROUPS_COL_NAME)
                except LookupError:
                    warning("previously open group '%s' in %s no longer exists" % (group_name, globals_file))
                else:
                    self.open_group(globals_file, group_name)

        try:
            current_labscript_file = ast.literal_eval(
                runmanager_config.get('runmanager_state', 'current_labscript_file'))
        except Exception:
            pass
        else:
            if os.path.exists(current_labscript_file):
                self.ui.lineEdit_labscript_file.setText(current_labscript_file)
                self.last_opened_labscript_folder = os.path.dirname(current_labscript_file)
            elif current_labscript_file:
                warning('previously selected labscript file %s no longer exists' % current_labscript_file)
        try:
            shot_output_folder = ast.literal_eval(runmanager_config.get('runmanager_state', 'shot_output_folder'))
        except Exception:
            pass
        else:
            self.ui.lineEdit_shot_output_folder.setText(shot_output_folder)
            self.last_selected_shot_output_folder = os.path.dirname(shot_output_folder)
        try:
            is_using_default_shot_output_folder = ast.literal_eval(
                runmanager_config.get('runmanager_state', 'is_using_default_shot_output_folder'))
        except Exception:
            pass
        else:
            if is_using_default_shot_output_folder:
                default_output_folder = self.get_default_output_folder()
                self.ui.lineEdit_shot_output_folder.setText(default_output_folder)
                self.last_selected_shot_output_folder = os.path.dirname(default_output_folder)
        try:
            send_to_runviewer = ast.literal_eval(runmanager_config.get('runmanager_state', 'send_to_runviewer'))
        except Exception:
            pass
        else:
            self.ui.checkBox_view_shots.setChecked(send_to_runviewer)
        try:
            send_to_BLACS = ast.literal_eval(runmanager_config.get('runmanager_state', 'send_to_BLACS'))
        except Exception:
            pass
        else:
            self.ui.checkBox_run_shots.setChecked(send_to_BLACS)
        
        # clear the axes model first
        if self.axes_model.rowCount():
            self.axes_model.removeRows(0, self.axes_model.rowCount())
        # set the state of the global shuffle button. This ensure that if no axes items get loaded afterwards
        # (e.g. because the globals in the .ini file are no longer expansion globals), then we still have 
        # an approximate state for the shuffle button that will apply to whatever globals are to be expanded.
        try:
            shuffle = ast.literal_eval(runmanager_config.get('runmanager_state', 'shuffle'))
        except Exception:
            pass
        else:
            if shuffle:
                self.ui.pushButton_shuffle.setChecked(True)
        # Now load the axes states (order and shuffle). This will also ensure the shuffle button matches the 
        # state of these items (since we don't save/restore the tri-state nature of the global shuffle button
        try:
            axes = ast.literal_eval(runmanager_config.get('runmanager_state', 'axes'))
        except Exception:
            pass
        else:
            if isinstance(axes, list):
                # clear model
                for name, shuffle in axes:
                    self.add_item_to_axes_model(name, shuffle)
                self.update_axes_indentation() 
        try:
            BLACS_host = ast.literal_eval(runmanager_config.get('runmanager_state', 'BLACS_host'))
        except Exception:
            pass
        else:
            self.ui.lineEdit_BLACS_hostname.setText(BLACS_host)
        # Set as self.last_save_data:
        save_data = self.get_save_data()
        self.last_save_data = save_data
        self.ui.actionSave_configuration_as.setEnabled(True)
        self.ui.actionRevert_configuration.setEnabled(True)

    def compile_loop(self):
        while True:
            try:
                labscript_file, run_files, send_to_BLACS, BLACS_host, send_to_runviewer = self.compile_queue.get()
                run_files = iter(run_files)  # Should already be in iterator but just in case
                while True:
                    if self.compilation_aborted.is_set():
                        self.output_box.output('Compilation aborted.\n\n', red=True)
                        break
                    try:
                        try:
                            # We do next() instead of looping over run_files
                            # so that if compilation is aborted we won't
                            # create an extra file unnecessarily.
                            run_file = next(run_files)
                        except StopIteration:
                            self.output_box.output('Ready.\n\n')
                            break
                        else:
                            self.to_child.put(['compile', [labscript_file, run_file]])
                            signal, success = self.from_child.get()
                            assert signal == 'done'
                            if not success:
                                self.compilation_aborted.set()
                                continue
                            if send_to_BLACS:
                                self.send_to_BLACS(run_file, BLACS_host)
                            if send_to_runviewer:
                                self.send_to_runviewer(run_file)
                    except Exception as e:
                        self.output_box.output(str(e) + '\n', red=True)
                        self.compilation_aborted.set()
                inmain(self.ui.pushButton_abort.setEnabled, False)
                self.compilation_aborted.clear()
            except Exception:
                # Raise it so whatever bug it is gets seen, but keep going so
                # the thread keeps functioning:
                exc_info = sys.exc_info()
                raise_exception_in_thread(exc_info)
                continue

    def parse_globals(self, active_groups, raise_exceptions=True, expand_globals=True, expansion_order = None, return_dimensions = False):
        sequence_globals = runmanager.get_globals(active_groups)
        #logger.info('got sequence globals')
        evaled_globals, global_hierarchy, expansions = runmanager.evaluate_globals(sequence_globals, raise_exceptions)
        #logger.info('evaluated sequence globals')
        if expand_globals:
            if return_dimensions:
                shots, dimensions = runmanager.expand_globals(sequence_globals, evaled_globals, expansion_order, return_dimensions=return_dimensions)
            else:
                shots = runmanager.expand_globals(sequence_globals, evaled_globals, expansion_order)
        else:
            shots = []
            dimensions = {}
        #logger.info('expanded sequence globals')
        if return_dimensions:
            return sequence_globals, shots, evaled_globals, global_hierarchy, expansions, dimensions
        else:
            return sequence_globals, shots, evaled_globals, global_hierarchy, expansions

    def guess_expansion_modes(self, active_groups, evaled_globals, global_hierarchy, expansions):
        """This function is designed to be called iteratively. It changes the
        expansion type of globals that reference other globals - such that
        globals referencing an iterable global will be zipped with it, rather
        than outer producted. Each time this method is called,
        self.parse_globals should also be called, so that the globals are
        evaluated with their new expansion modes, if they changed. This should
        be performed repeatedly until there are no more changes. Note that
        this method does not return what expansion types it thinks globals
        should have - it *actually writes them to the globals HDF5 file*. So
        it is up to later code to ensure it re-reads the expansion mode from
        the HDF5 file before proceeding. At present this method is only called
        from self.preparse_globals(), so see there to see how it fits in with
        everything else. This method uses four instance attributes to store
        state: self.previous_evaled_globals, self.previous_global_hierarchy,
        self.previous_expansion_types and self.previous_expansions. This is
        neccesary so that it can detect changes."""

        # Do nothing if there were exceptions:
        for group_name in evaled_globals:
            for global_name in evaled_globals[group_name]:
                value = evaled_globals[group_name][global_name]
                if isinstance(value, Exception):
                    # Let ExpansionErrors through through, as they occur
                    # when the user has changed the value without changing
                    # the expansion type:
                    if isinstance(value, runmanager.ExpansionError):
                        continue
                    return False
        # Did the guessed expansion type for any of the globals change?
        expansion_types_changed = False
        expansion_types = {}
        for group_name in evaled_globals:
            for global_name in evaled_globals[group_name]:
                new_value = evaled_globals[group_name][global_name]
                try:
                    previous_value = self.previous_evaled_globals[group_name][global_name]
                except KeyError:
                    # This variable is used to guess the expansion type
                    # 
                    # If we already have an expansion specified for this, but
                    # don't have a previous value, then we should use the 
                    # new_value for the guess as we are likely loading from HDF5
                    # file for the first time (and either way, don't want to 
                    # overwrite what the user has put in the expansion type)
                    #
                    # If we don't have an expansion...
                    # then we set it to '0' which will result in an
                    # expansion type guess of '' (emptys string) This will
                    # either result in nothing being done to the expansion
                    # type or the expansion type being found to be 'outer',
                    # which will then make it go through the machinery below
                    if global_name in expansions and expansions[global_name]:
                        previous_value = new_value
                    else:
                        previous_value = 0

                new_guess = runmanager.guess_expansion_type(new_value)
                previous_guess = runmanager.guess_expansion_type(previous_value)

                if new_guess == 'outer':
                    expansion_types[global_name] = {'previous_guess': previous_guess,
                                                    'new_guess': new_guess,
                                                    'group_name': group_name,
                                                    'value': new_value
                                                    }
                elif new_guess != previous_guess:
                    filename = active_groups[group_name]
                    runmanager.set_expansion(filename, group_name, global_name, new_guess)
                    expansions[global_name] = new_guess
                    expansion_types_changed = True

        # recursively find dependencies and add them to a zip group!
        def find_dependencies(global_name, global_hierarchy, expansion_types):
            results = set()
            for name, dependencies in global_hierarchy.items():
                if name in expansion_types and global_name in dependencies:
                    results.add(name)
                    results = results.union(find_dependencies(name, global_hierarchy, expansion_types))
            return results

        def global_depends_on_global_with_outer_product(global_name, global_hierarchy, expansions):
            if global_name not in global_hierarchy:
                return False
            else:
                for dependency in global_hierarchy[global_name]:
                    if expansions[dependency]:
                        return True

        def set_expansion_type_guess(expansion_types, expansions, global_name, expansion_to_set, new=True):
            if new:
                key = 'new_guess'
            else:
                key = 'previous_guess'
                
            # debug logging
            log_if_global(global_name, [], 'setting expansion type for new dependency' if new else 'setting expansion type for old dependencies')
            
            
            # only do this if the expansion is *not* already set to a specific zip group
            if global_name in expansions and expansions[global_name] != '' and expansions[global_name] != 'outer':
                expansion_types[global_name][key] = expansions[global_name]
                
                # debug logging
                log_if_global(global_name, [], 'Using existing expansion %s for %s'%(expansions[global_name], global_name))
            else:
                expansion_types[global_name][key] = expansion_to_set
                expansions[global_name] = expansion_to_set
                
                # debug logging
                log_if_global(global_name, [], 'Using existing expansion %s for %s'%(expansion_to_set, global_name))
            
        
        for global_name in sorted(expansion_types):
            # we have a global that does not depend on anything that has an
            # expansion type of 'outer'
            if (not global_depends_on_global_with_outer_product(global_name, global_hierarchy, expansions)
                    and not isinstance(expansion_types[global_name]['value'], runmanager.ExpansionError)):
                current_dependencies = find_dependencies(global_name, global_hierarchy, expansion_types)

                # if this global has other globals that use it, then add them
                # all to a zip group with the name of this global
                if current_dependencies:
                    for dependency in current_dependencies:                        
                        set_expansion_type_guess(expansion_types, expansions, dependency,  str(global_name))
                            
                    set_expansion_type_guess(expansion_types, expansions, global_name,  str(global_name))

        for global_name in sorted(self.previous_expansion_types):
            if (not global_depends_on_global_with_outer_product(
                global_name, self.previous_global_hierarchy, self.previous_expansions)
                    and not isinstance(self.previous_expansion_types[global_name]['value'], runmanager.ExpansionError)):
                old_dependencies = find_dependencies(global_name, self.previous_global_hierarchy, self.previous_expansion_types)
                # if this global has other globals that use it, then add them
                # all to a zip group with the name of this global
                if old_dependencies:
                    for dependency in old_dependencies:
                        if dependency in expansion_types:
                            set_expansion_type_guess(expansion_types, self.previous_expansions, dependency, str(global_name), new=False)
                    if global_name in expansion_types:
                        set_expansion_type_guess(expansion_types, self.previous_expansions, global_name, str(global_name), new=False)

        for global_name, guesses in expansion_types.items():
            if guesses['new_guess'] != guesses['previous_guess']:
                filename = active_groups[guesses['group_name']]
                runmanager.set_expansion(
                    filename, str(guesses['group_name']), str(global_name), str(guesses['new_guess']))
                expansions[global_name] = guesses['new_guess']
                expansion_types_changed = True

        # Now check everything that has an expansion type not equal to outer.
        # If it has one, but is not iteratble, remove it from teh zip group
        for group_name in evaled_globals:
            for global_name in evaled_globals[group_name]:
                if expansions[global_name] and expansions[global_name] != 'outer':
                    try:
                        iter(evaled_globals[group_name][global_name])
                    except Exception:
                        filename = active_groups[group_name]
                        runmanager.set_expansion(filename, group_name, global_name, '')
                        expansion_types_changed = True

        self.previous_evaled_globals = evaled_globals
        self.previous_global_hierarchy = global_hierarchy
        self.previous_expansion_types = expansion_types
        self.previous_expansions = expansions

        return expansion_types_changed

    def make_h5_files(self, labscript_file, output_folder, sequence_globals, shots, shuffle):
        sequence_attrs, default_output_dir, filename_prefix = runmanager.new_sequence_details(
            labscript_file, config=self.exp_config, increment_sequence_index=True
        )
        if output_folder == self.previous_default_output_folder:
            # The user is using dthe efault output folder. Just in case the sequence
            # index has been updated or the date has changed, use the default_output dir
            # obtained from new_sequence_details, as it is race-free, whereas the one
            # from the UI may be out of date since we only update it once a second.
            output_folder = default_output_dir
        self.output_folder_update_required.set()
        run_files = runmanager.make_run_files(
            output_folder,
            sequence_globals,
            shots,
            sequence_attrs,
            filename_prefix,
            shuffle,
        )
        logger.debug(run_files)
        return labscript_file, run_files

    def send_to_BLACS(self, run_file, BLACS_hostname):
        port = int(self.exp_config.get('ports', 'BLACS'))
        agnostic_path = shared_drive.path_to_agnostic(run_file)
        self.output_box.output('Submitting run file %s.\n' % os.path.basename(run_file))
        try:
            response = zmq_get(port, BLACS_hostname, data=agnostic_path)
            if 'added successfully' in response:
                self.output_box.output(response)
            else:
                raise Exception(response)
        except Exception as e:
            self.output_box.output('Couldn\'t submit job to control server: %s\n' % str(e), red=True)
            self.compilation_aborted.set()

    def send_to_runviewer(self, run_file):
        runviewer_port = int(self.exp_config.get('ports', 'runviewer'))
        agnostic_path = shared_drive.path_to_agnostic(run_file)
        try:
            response = zmq_get(runviewer_port, 'localhost', data='hello', timeout=1)
            if 'hello' not in response:
                raise Exception(response)
        except Exception as e:
            logger.info('runviewer not running, attempting to start...')
            # Runviewer not running, start it:
            if os.name == 'nt':
                creationflags = 0x00000008  # DETACHED_PROCESS from the win32 API
                subprocess.Popen([sys.executable, '-m', 'runviewer'],
                                 creationflags=creationflags, stdout=None, stderr=None,
                                 close_fds=True)
            else:
                devnull = open(os.devnull, 'w')
                if not os.fork():
                    os.setsid()
                    subprocess.Popen([sys.executable, '-m', 'runviewer'],
                                     stdin=devnull, stdout=devnull, stderr=devnull, close_fds=True)
                    os._exit(0)
            try:
                zmq_get(runviewer_port, 'localhost', data='hello', timeout=15)
            except Exception as e:
                self.output_box.output('Couldn\'t submit shot to runviewer: %s\n\n' % str(e), red=True)

        try:
            response = zmq_get(runviewer_port, 'localhost', data=agnostic_path, timeout=0.5)
            if 'ok' not in response:
                raise Exception(response)
            else:
                self.output_box.output('Shot %s sent to runviewer.\n' % os.path.basename(run_file))
        except Exception as e:
            self.output_box.output('Couldn\'t submit shot to runviewer: %s\n\n' % str(e), red=True)

if __name__ == "__main__":
    logger = setup_logging('runmanager')
    labscript_utils.excepthook.set_logger(logger)
    logger.info('\n\n===============starting===============\n')
    qapplication = QtWidgets.QApplication(sys.argv)
    qapplication.setAttribute(QtCore.Qt.AA_DontShowIconsInMenus, False)
    app = RunManager()
    splash.hide()
    sys.exit(qapplication.exec_())<|MERGE_RESOLUTION|>--- conflicted
+++ resolved
@@ -76,11 +76,8 @@
 import runmanager
 
 from qtutils import inmain, inmain_decorator, UiLoader, inthread, DisconnectContextManager
-<<<<<<< HEAD
-from qtutils.outputbox import OutputBox, FONT_SIZE as UBUNTU_FONT_SIZE
-=======
 from labscript_utils.qtwidgets.outputbox import OutputBox
->>>>>>> 6ca89172
+from qtutils.outputbox import FONT_SIZE as UBUNTU_FONT_SIZE
 import qtutils.icons
 
 # Set working directory to runmanager folder, resolving symlinks
